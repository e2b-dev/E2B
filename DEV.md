--- conflicted
+++ resolved
@@ -108,13 +108,10 @@
 - Add linter for unhandled go errors (https://stackoverflow.com/questions/43898074/is-there-a-way-to-find-not-handled-errors-in-go-code)
 - Should we just do "stubs" of fs libraries from various languages so our code can be used exactly like that?
 - Session performance periodic monitoring
-<<<<<<< HEAD
 - Local vs remote building from Dockerfile + logs streaming
 - Improve env vars handling for process and terminal in devbookd
-=======
 - rename process to command?
 - automatic codebase multirepo sync (git tree?) in GH actions?
->>>>>>> 1ba0729c
 - longer session ids + security
 - should we use use REST instead of JSONRPC or streaming there for saving/loading bigger data (files, byte files)
 - should we support graphql for our API
