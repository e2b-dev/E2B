--- conflicted
+++ resolved
@@ -23,11 +23,7 @@
     "start:playground": "cd api-service/playground && npm run dev",
     "install:api-service": "cd api-service && poetry install --with dev && cd playground && npm i",
     "install:all": "npm i && npm run install:api-service",
-<<<<<<< HEAD
-    "start": "docker compose build && (npm run db:reset || cd . && npm run db:start && docker compose up)",
-=======
     "start": "docker compose build && (npm run db:reset || true && npm run db:start && docker compose up)",
->>>>>>> 7b7368bb
     "stop": "docker compose down && npm run db:stop",
     "lint": "next lint",
     "lint:fix": "next lint --fix",
@@ -37,18 +33,11 @@
     "db:pull": "prisma db pull",
     "supabase:generate": "npx --yes supabase@1.46.5 gen types typescript --project-id \"ntjfcwpzsxugrykskdgi\" --schema public > db/supabase.ts",
     "postinstall": "npm run db:generate",
-<<<<<<< HEAD
-    "db:start": "npx --yes supabase@1.46.5 start -x imgproxy,storage-api,studio,inbucket,edge-runtime,logflare,postgres-meta,deno-relay,pgadmin-schema-diff,vector,migra",
-    "db:stop": "npx --yes supabase@1.46.5 stop",
-    "db:reset": "npx --yes supabase@1.46.5 db reset",
-    "vale:sync": "vale sync"
-=======
     "db:start": "npx --yes supabase start -x imgproxy,storage-api,studio,inbucket,edge-runtime,logflare,postgres-meta,deno-relay,pgadmin-schema-diff,vector,migra",
     "db:stop": "npx --yes supabase stop",
     "db:reset": "npx --yes supabase db reset",
     "vale:sync": "vale sync",
     "generate:api-client": "openapi-typescript api-service/openapi.json --support-array-length --alphabetize --output api-client/api/schema.gen.ts"
->>>>>>> 7b7368bb
   },
   "dependencies": {
     "@devbookhq/splitter": "^1.4.0",
@@ -87,11 +76,8 @@
     "react-dom": "18.2.0",
     "react-markdown": "^8.0.5",
     "react-textarea-autosize": "^8.4.0",
-<<<<<<< HEAD
     "react-toastify": "^9.1.3",
-=======
     "rpc-websocket-client": "^1.1.4",
->>>>>>> 7b7368bb
     "sharp": "^0.32.0",
     "superjson": "^1.12.2",
     "swr": "^2.0.4",
