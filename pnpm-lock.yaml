--- conflicted
+++ resolved
@@ -168,14 +168,10 @@
     dependencies:
       '@algolia/autocomplete-core':
         specifier: ^1.7.3
-<<<<<<< HEAD
         version: 1.11.0(@algolia/client-search@4.20.0)(algoliasearch@4.20.0)(search-insights@2.8.2)
       '@e2b/sdk':
         specifier: 0.3.2
         version: 0.3.2
-=======
-        version: 1.11.0(@algolia/client-search@4.20.0)(algoliasearch@4.20.0)(search-insights@2.8.3)
->>>>>>> 39f0863b
       '@headlessui/react':
         specifier: ^1.7.15
         version: 1.7.17(react-dom@18.2.0)(react@18.2.0)
