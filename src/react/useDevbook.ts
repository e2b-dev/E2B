--- conflicted
+++ resolved
@@ -28,7 +28,6 @@
 export interface State {
   stderr: string[]
   stdout: string[]
-<<<<<<< HEAD
   /**
    *
    */
@@ -36,10 +35,6 @@
   /**
    *
    */
-=======
-  isReady: boolean
-  isLoading: boolean
->>>>>>> 9a5dd5e5
   run: () => void
 }
 
