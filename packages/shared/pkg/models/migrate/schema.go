--- conflicted
+++ resolved
@@ -38,15 +38,6 @@
 		{Name: "build_count", Type: field.TypeInt32, Default: 1},
 		{Name: "spawn_count", Type: field.TypeInt64, Comment: "Number of times the env was spawned", Default: 0},
 		{Name: "last_spawned_at", Type: field.TypeTime, Nullable: true, Comment: "Timestamp of the last time the env was spawned"},
-<<<<<<< HEAD
-		{Name: "vcpu", Type: field.TypeInt64},
-		{Name: "ram_mb", Type: field.TypeInt64},
-		{Name: "free_disk_size_mb", Type: field.TypeInt64},
-		{Name: "total_disk_size_mb", Type: field.TypeInt64},
-		{Name: "kernel_version", Type: field.TypeString, Default: "vmlinux-5.10.186"},
-		{Name: "firecracker_version", Type: field.TypeString, Default: "v1.7.0-dev_8bb88311"},
-=======
->>>>>>> a1177816
 		{Name: "team_id", Type: field.TypeUUID},
 	}
 	// EnvsTable holds the schema information for the "envs" table.
