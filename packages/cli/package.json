--- conflicted
+++ resolved
@@ -1,10 +1,6 @@
 {
   "name": "@e2b/cli",
-<<<<<<< HEAD
   "version": "1.2.0-beta.1",
-=======
-  "version": "1.2.3",
->>>>>>> e5a3f249
   "description": "CLI for managing e2b sandbox templates",
   "homepage": "https://e2b.dev",
   "license": "MIT",
@@ -55,7 +51,9 @@
     "@types/update-notifier": "6.0.5",
     "json2md": "^2.0.1",
     "knip": "^5.43.6",
+    "knip": "^5.43.6",
     "npm-check-updates": "^16.14.6",
+    "tsup": "^8.3.6",
     "tsup": "^8.3.6",
     "typescript": "^5.2.2"
   },
@@ -77,14 +75,11 @@
     "command-exists": "^1.2.9",
     "commander": "^11.1.0",
     "console-table-printer": "^2.11.2",
-<<<<<<< HEAD
     "e2b": "^1.0.7",
-=======
-    "e2b": "^1.1.0",
->>>>>>> e5a3f249
     "inquirer": "^9.2.12",
     "open": "^9.1.0",
     "strip-ansi": "^7.1.0",
+    "update-notifier": "^6.0.2",
     "update-notifier": "^6.0.2",
     "yup": "^1.3.2"
   },
