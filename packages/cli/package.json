--- conflicted
+++ resolved
@@ -1,10 +1,6 @@
 {
   "name": "@e2b/cli",
-<<<<<<< HEAD
-  "version": "1.3.2",
-=======
   "version": "1.2.0-beta.3",
->>>>>>> 9291d809
   "description": "CLI for managing e2b sandbox templates",
   "homepage": "https://e2b.dev",
   "license": "MIT",
@@ -77,11 +73,7 @@
     "command-exists": "^1.2.9",
     "commander": "^11.1.0",
     "console-table-printer": "^2.11.2",
-<<<<<<< HEAD
-    "e2b": "^1.2.1",
-=======
     "e2b": "1.2.0-beta.4",
->>>>>>> 9291d809
     "inquirer": "^9.2.12",
     "open": "^9.1.0",
     "strip-ansi": "^7.1.0",
