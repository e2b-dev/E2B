{
  "name": "@e2b/cli",
  "version": "0.0.13",
  "description": "CLI for managing e2b environments",
  "homepage": "https://e2b.dev",
  "license": "MIT",
  "author": {
    "name": "FoundryLabs, Inc.",
    "email": "hello@e2b.dev",
    "url": "https://e2b.dev"
  },
  "bugs": "https://github.com/e2b-dev/e2b/issues",
  "repository": {
    "type": "git",
    "url": "https://github.com/e2b-dev/e2b/tree/main/packages/cli"
  },
  "publishConfig": {
    "access": "public"
  },
  "sideEffects": false,
  "scripts": {
    "prepublishOnly": "pnpm run build",
    "build": "tsup --minify",
    "dev": "tsup --watch",
    "test": "pnpm build && cd testground/demo-basic && ../../dist/index.js env build",
    "check-deps": "knip",
    "update-deps": "ncu -u && pnpm i"
  },
  "devDependencies": {
    "@types/common-tags": "^1.8.2",
    "@types/node": "20.8",
    "@types/tar-fs": "^2.0.2",
    "@types/update-notifier": "6.0.5",
    "knip": "^2.33.4",
    "npm-check-updates": "^16.14.6",
    "tsup": "^7.2.0",
    "typescript": "^5.2.2",
    "vitest": "^0.34.6"
  },
  "files": [
    "dist",
    "LICENSE",
    "README",
    "package.json"
  ],
  "bin": {
    "e2b": "dist/index.js"
  },
  "dependencies": {
    "@e2b/sdk": "workspace:*",
    "@balena/dockerignore": "^1.0.2",
<<<<<<< HEAD
    "@nodelib/fs.walk": "^2.0.0",
=======
    "@devbookhq/sdk": "^2.6.88",
    "@e2b/sdk": "^0.7.3",
    "@iarna/toml": "^2.2.5",
    "@nodelib/fs.walk": "^1.2.8",
    "@types/tar-fs": "^2.0.2",
>>>>>>> 27086552
    "async-listen": "^3.0.1",
    "boxen": "^7.1.1",
    "chalk": "^5.3.0",
    "commander": "^11.1.0",
    "common-tags": "^1.8.2",
    "formdata-polyfill": "^4.0.10",
    "ignore": "^5.2.4",
    "open": "^9.1.0",
    "tar-fs": "^3.0.4",
    "update-notifier": "5.1.0"
  },
  "engines": {
    "node": ">=18"
  }
}<|MERGE_RESOLUTION|>--- conflicted
+++ resolved
@@ -49,15 +49,10 @@
   "dependencies": {
     "@e2b/sdk": "workspace:*",
     "@balena/dockerignore": "^1.0.2",
-<<<<<<< HEAD
     "@nodelib/fs.walk": "^2.0.0",
-=======
     "@devbookhq/sdk": "^2.6.88",
-    "@e2b/sdk": "^0.7.3",
     "@iarna/toml": "^2.2.5",
-    "@nodelib/fs.walk": "^1.2.8",
     "@types/tar-fs": "^2.0.2",
->>>>>>> 27086552
     "async-listen": "^3.0.1",
     "boxen": "^7.1.1",
     "chalk": "^5.3.0",
