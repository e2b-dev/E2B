import * as yup from 'yup'
import * as toml from '@iarna/toml'
import * as fsPromise from 'fs/promises'
import * as fs from 'fs'
import * as path from 'path'

import { asFormattedSandboxTemplate, asLocalRelative } from 'src/utils/format'

export const configName = 'e2b.toml'

function getConfigHeader(config: E2BConfig) {
  return `# This is a config for E2B sandbox template.
# You can use template ID (${config.template_id}) ${
    config.template_name ? `or template name (${config.template_name}) ` : ''
  }to create a sandbox:

# Python SDK
# from e2b import Sandbox, AsyncSandbox
<<<<<<< HEAD
# sandbox = Sandbox.create("${config.template_name || config.template_id}") # Sync sandbox
# sandbox = await AsyncSandbox.create("${config.template_name || config.template_id}") # Async sandbox
=======
# sandbox = Sandbox("${
    config.template_name || config.template_id
  }") # Sync sandbox
# sandbox = await AsyncSandbox.create("${
    config.template_name || config.template_id
  }") # Async sandbox
>>>>>>> 07265896

# JS SDK
# import { Sandbox } from 'e2b'
# const sandbox = await Sandbox.create('${
    config.template_name || config.template_id
  }')

`
}

export const configSchema = yup.object({
  template_id: yup.string().required(),
  template_name: yup.string().optional(),
  dockerfile: yup.string().required(),
  start_cmd: yup.string().optional(),
  ready_cmd: yup.string().optional(),
  cpu_count: yup.number().integer().min(1).optional(),
  memory_mb: yup.number().integer().min(128).optional(),
  team_id: yup.string().optional(),
})

export type E2BConfig = yup.InferType<typeof configSchema>

interface Migration {
  from: string
  to: string
}

// List of name migrations from old config format to new one.
// We need to keep this list to be able to migrate old configs to new format.
const migrations: Migration[] = [
  {
    from: 'id',
    to: 'template_id',
  },
  {
    from: 'name',
    to: 'template_name',
  },
]

function applyMigrations(config: toml.JsonMap, migrations: Migration[]) {
  for (const migration of migrations) {
    const from = migration.from
    const to = migration.to

    if (config[from]) {
      config[to] = config[from]
      delete config[from]
    }
  }

  return config
}

export async function loadConfig(configPath: string) {
  const tomlRaw = await fsPromise.readFile(configPath, 'utf-8')
  const config = toml.parse(tomlRaw)
  const migratedConfig = applyMigrations(config, migrations)

  return (await configSchema.validate(migratedConfig)) as E2BConfig
}

export async function saveConfig(
  configPath: string,
  config: E2BConfig,
  overwrite?: boolean
) {
  try {
    if (!overwrite) {
      const configExists = fs.existsSync(configPath)
      if (configExists) {
        throw new Error(
          `Config already exists on path ${asLocalRelative(configPath)}`
        )
      }
    }

    const validatedConfig: any = await configSchema.validate(config, {
      stripUnknown: true,
    })

    const tomlRaw = toml.stringify(validatedConfig)
    await fsPromise.writeFile(configPath, getConfigHeader(config) + tomlRaw)
  } catch (err: any) {
    throw new Error(
      `E2B sandbox template config ${asFormattedSandboxTemplate(
        {
          templateID: config.template_id,
        },
        configPath
      )} cannot be saved: ${err.message}`
    )
  }
}

export async function deleteConfig(configPath: string) {
  await fsPromise.unlink(configPath)
}

export function getConfigPath(root: string, configPath?: string) {
  if (configPath && path.isAbsolute(configPath)) return configPath

  return path.join(root, configPath || configName)
}<|MERGE_RESOLUTION|>--- conflicted
+++ resolved
@@ -16,17 +16,8 @@
 
 # Python SDK
 # from e2b import Sandbox, AsyncSandbox
-<<<<<<< HEAD
 # sandbox = Sandbox.create("${config.template_name || config.template_id}") # Sync sandbox
 # sandbox = await AsyncSandbox.create("${config.template_name || config.template_id}") # Async sandbox
-=======
-# sandbox = Sandbox("${
-    config.template_name || config.template_id
-  }") # Sync sandbox
-# sandbox = await AsyncSandbox.create("${
-    config.template_name || config.template_id
-  }") # Async sandbox
->>>>>>> 07265896
 
 # JS SDK
 # import { Sandbox } from 'e2b'
