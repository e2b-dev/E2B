import { defineConfig } from 'vitest/config'
import path from 'path'

export default defineConfig({
  test: {
    globals: false,
    environment: 'node',
    testTimeout: 30_000,
    include: ['tests/**/*.test.ts'],
    exclude: ['node_modules', 'dist', 'testground'],
<<<<<<< HEAD
=======
    globalSetup: ['tests/setup.ts'],
>>>>>>> c2cc1469
  },
  resolve: {
    alias: {
      src: path.resolve(__dirname, './src'),
    },
  },
})<|MERGE_RESOLUTION|>--- conflicted
+++ resolved
@@ -8,10 +8,7 @@
     testTimeout: 30_000,
     include: ['tests/**/*.test.ts'],
     exclude: ['node_modules', 'dist', 'testground'],
-<<<<<<< HEAD
-=======
     globalSetup: ['tests/setup.ts'],
->>>>>>> c2cc1469
   },
   resolve: {
     alias: {
