--- conflicted
+++ resolved
@@ -1,11 +1,5 @@
 import os
 from logging import warning
-<<<<<<< HEAD
-
-import pytest
-import pytest_asyncio
-from e2b import AsyncSandbox, Sandbox
-=======
 import uuid
 
 import pytest
@@ -16,7 +10,6 @@
 @pytest.fixture(scope="session")
 def sandbox_type():
     return f"test_{uuid.uuid4()}"
->>>>>>> 9291d809
 
 
 @pytest.fixture()
@@ -25,17 +18,10 @@
 
 
 @pytest.fixture()
-<<<<<<< HEAD
-def sandbox(template, debug):
-    sandbox = Sandbox(template=template, auto_pause=True)
-=======
 def sandbox(template, debug, sandbox_type):
     sandbox = Sandbox(template, metadata={"sandbox_type": sandbox_type})
->>>>>>> 9291d809
 
     try:
-        sandbox_id = sandbox.pause()
-        sandbox.resume(sandbox_id)
         yield sandbox
     finally:
         try:
@@ -48,17 +34,12 @@
 
 
 @pytest_asyncio.fixture
-<<<<<<< HEAD
-async def async_sandbox(template, debug):
-    sandbox = await AsyncSandbox.create(template=template, auto_pause=True)
-=======
 async def async_sandbox(template, debug, sandbox_type):
-    sandbox = await AsyncSandbox.create(template, metadata={"sandbox_type": sandbox_type})
->>>>>>> 9291d809
+    sandbox = await AsyncSandbox.create(
+        template, metadata={"sandbox_type": sandbox_type}
+    )
 
     try:
-        sandbox_id = await sandbox.pause()
-        await sandbox.resume(sandbox_id)
         yield sandbox
     finally:
         try:
