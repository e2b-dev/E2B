import asyncio
import os
import uuid
from logging import warning
from typing import Callable, Optional
from uuid import uuid4

import pytest
import pytest_asyncio
<<<<<<< HEAD
=======
import os
from uuid import uuid4
>>>>>>> 98d2c8c0

from e2b import (
    AsyncCommandHandle,
    AsyncSandbox,
    AsyncTemplate,
    CommandExitException,
    CommandHandle,
    LogEntry,
    Sandbox,
    Template,
    TemplateClass,
)


@pytest.fixture(scope="session")
def sandbox_test_id():
    return f"test_{uuid.uuid4()}"


@pytest.fixture()
def template():
    return "base"


@pytest.fixture()
<<<<<<< HEAD
def sandbox_opts(request):
    """Fixture to allow tests to specify additional sandbox options like network config."""
    return getattr(request, "param", {})


@pytest.fixture()
def sandbox(template, debug, sandbox_test_id, sandbox_opts):
    sandbox = Sandbox.create(
        template, metadata={"sandbox_test_id": sandbox_test_id}, **sandbox_opts
    )
=======
def sandbox_factory(request, template, sandbox_test_id):
    def factory(*, template_name: str = template, **kwargs):
        kwargs.setdefault("secure", False)
        kwargs.setdefault("timeout", 5)
>>>>>>> 98d2c8c0

        metadata = kwargs.setdefault("metadata", dict())
        metadata.setdefault("sandbox_test_id", sandbox_test_id)

        sandbox = Sandbox.create(template_name, **kwargs)

        request.addfinalizer(lambda: sandbox.kill())

        return sandbox

    return factory

<<<<<<< HEAD
@pytest_asyncio.fixture
async def async_sandbox(template, debug, sandbox_test_id, sandbox_opts):
    sandbox = await AsyncSandbox.create(
        template, metadata={"sandbox_test_id": sandbox_test_id}, **sandbox_opts
    )
=======
>>>>>>> 98d2c8c0

@pytest.fixture()
def sandbox(sandbox_factory):
    return sandbox_factory()


# override the event loop so it never closes
# this helps us with the global-scoped async http transport
@pytest.fixture(scope="session")
def event_loop():
    try:
        loop = asyncio.get_running_loop()
    except RuntimeError:
        loop = asyncio.new_event_loop()
    yield loop
    loop.close()


@pytest.fixture
def async_sandbox_factory(request, template, sandbox_test_id, event_loop):
    async def factory(*, template_name: str = template, **kwargs):
        kwargs.setdefault("timeout", 5)

        metadata = kwargs.setdefault("metadata", dict())
        metadata.setdefault("sandbox_test_id", sandbox_test_id)

        sandbox = await AsyncSandbox.create(template_name, **kwargs)

        def kill():
            async def _kill():
                await sandbox.kill()

            event_loop.run_until_complete(_kill())

        request.addfinalizer(kill)

        return sandbox

    return factory


@pytest.fixture
async def async_sandbox(async_sandbox_factory):
    return await async_sandbox_factory()


@pytest.fixture
def build():
    def _build(
        template: TemplateClass,
        skip_cache: bool = False,
        on_build_logs: Optional[Callable[[LogEntry], None]] = None,
    ):
        return Template.build(
            template,
            alias=f"e2b-test-{uuid4()}",
            cpu_count=1,
            memory_mb=1024,
            skip_cache=skip_cache,
            on_build_logs=on_build_logs,
        )

    return _build


@pytest_asyncio.fixture
def async_build():
    async def _async_build(
        template: TemplateClass,
        skip_cache: bool = False,
        on_build_logs: Optional[Callable[[LogEntry], None]] = None,
    ):
        return await AsyncTemplate.build(
            template,
            alias=f"e2b-test-{uuid4()}",
            cpu_count=1,
            memory_mb=1024,
            skip_cache=skip_cache,
            on_build_logs=on_build_logs,
        )

    return _async_build


@pytest.fixture
def debug():
    return os.getenv("E2B_DEBUG") is not None


@pytest.fixture(autouse=True)
def skip_by_debug(request, debug):
    if request.node.get_closest_marker("skip_debug"):
        if debug:
            pytest.skip("skipped because E2B_DEBUG is set")


class Helpers:
    @staticmethod
    def catch_cmd_exit_error_in_background(cmd: AsyncCommandHandle):
        disabled = False

        async def wait_for_exit():
            try:
                await cmd.wait()
            except CommandExitException as e:
                if not disabled:
                    assert False, (
                        f"command failed with exit code {e.exit_code}: {e.stderr}"
                    )

        asyncio.create_task(wait_for_exit())

        def disable():
            nonlocal disabled
            disabled = True

        return disable

    @staticmethod
    def check_cmd_exit_error(cmd: CommandHandle):
        try:
            cmd.wait()
        except CommandExitException as e:
            assert False, f"command failed with exit code {e.exit_code}: {e.stderr}"
        except Exception as e:
            raise e


@pytest.fixture
def helpers():
    return Helpers<|MERGE_RESOLUTION|>--- conflicted
+++ resolved
@@ -1,17 +1,11 @@
 import asyncio
 import os
 import uuid
-from logging import warning
 from typing import Callable, Optional
 from uuid import uuid4
 
 import pytest
 import pytest_asyncio
-<<<<<<< HEAD
-=======
-import os
-from uuid import uuid4
->>>>>>> 98d2c8c0
 
 from e2b import (
     AsyncCommandHandle,
@@ -37,23 +31,10 @@
 
 
 @pytest.fixture()
-<<<<<<< HEAD
-def sandbox_opts(request):
-    """Fixture to allow tests to specify additional sandbox options like network config."""
-    return getattr(request, "param", {})
-
-
-@pytest.fixture()
-def sandbox(template, debug, sandbox_test_id, sandbox_opts):
-    sandbox = Sandbox.create(
-        template, metadata={"sandbox_test_id": sandbox_test_id}, **sandbox_opts
-    )
-=======
 def sandbox_factory(request, template, sandbox_test_id):
     def factory(*, template_name: str = template, **kwargs):
         kwargs.setdefault("secure", False)
         kwargs.setdefault("timeout", 5)
->>>>>>> 98d2c8c0
 
         metadata = kwargs.setdefault("metadata", dict())
         metadata.setdefault("sandbox_test_id", sandbox_test_id)
@@ -66,14 +47,6 @@
 
     return factory
 
-<<<<<<< HEAD
-@pytest_asyncio.fixture
-async def async_sandbox(template, debug, sandbox_test_id, sandbox_opts):
-    sandbox = await AsyncSandbox.create(
-        template, metadata={"sandbox_test_id": sandbox_test_id}, **sandbox_opts
-    )
-=======
->>>>>>> 98d2c8c0
 
 @pytest.fixture()
 def sandbox(sandbox_factory):
