import pytest

<<<<<<< HEAD
from time import sleep

from e2b import AsyncSandbox
=======
from e2b import AsyncSandbox, SandboxListQuery
>>>>>>> 9291d809


@pytest.mark.skip_debug()
async def test_start(template):
    sbx = await AsyncSandbox.create(template=template, timeout=5, auto_pause=True)
    try:
        assert await sbx.is_running()
        assert sbx._envd_version is not None
    finally:
        await sbx.kill()


@pytest.mark.skip_debug()
async def test_metadata(template):
    sbx = await AsyncSandbox.create(
        template=template,
        timeout=5,
        metadata={"test-key": "test-value"},
        auto_pause=True,
    )

    try:
        paginator = AsyncSandbox.list(query=SandboxListQuery(metadata={"test-key": "test-value"}))
        sandboxes = await paginator.next_items()

        for sbx_info in sandboxes:
            if sbx.sandbox_id == sbx_info.sandbox_id:
                assert sbx_info.metadata is not None
                assert sbx_info.metadata["test-key"] == "test-value"
                break
        else:
            assert False, "Sandbox not found"
    finally:
        await sbx.kill()


@pytest.mark.skip_debug()
async def test_auto_pause(template):
    timeout = 1
    sbx = await AsyncSandbox.create(
        template=template,
        timeout=timeout,
        metadata={"test-key": "test-value"},
        auto_pause=True,
    )

    await sbx.files.write("test.txt", "test")

    # Wait for the sandbox to pause and create snapshot
    sleep(timeout + 5)

    sbx_resumed = await AsyncSandbox.connect(sbx.sandbox_id, timeout=5, auto_pause=True)
    try:
        assert await sbx_resumed.files.read("test.txt") == "test"
    finally:
        await sbx_resumed.kill()<|MERGE_RESOLUTION|>--- conflicted
+++ resolved
@@ -1,12 +1,8 @@
 import pytest
 
-<<<<<<< HEAD
 from time import sleep
 
-from e2b import AsyncSandbox
-=======
 from e2b import AsyncSandbox, SandboxListQuery
->>>>>>> 9291d809
 
 
 @pytest.mark.skip_debug()
@@ -29,7 +25,9 @@
     )
 
     try:
-        paginator = AsyncSandbox.list(query=SandboxListQuery(metadata={"test-key": "test-value"}))
+        paginator = AsyncSandbox.list(
+            query=SandboxListQuery(metadata={"test-key": "test-value"})
+        )
         sandboxes = await paginator.next_items()
 
         for sbx_info in sandboxes:
