import pytest

from e2b import NotFoundException, FilesystemEventType, Sandbox, SandboxException


def test_watch_directory_changes(sandbox: Sandbox):
    dirname = "test_watch_dir"
    filename = "test_watch.txt"
    content = "This file will be watched."

    sandbox.files.remove(dirname)
    sandbox.files.make_dir(dirname)
<<<<<<< HEAD
=======
    sandbox.files.write(f"{dirname}/{filename}", content)
>>>>>>> e5a3f249

    handle = sandbox.files.watch_dir(dirname)
    sandbox.files.write(f"{dirname}/{filename}", content)

    events = handle.get_new_events()
    assert events[0].type == FilesystemEventType.WRITE
    assert events[0].name == filename

    handle.stop()


def test_watch_iterated(sandbox: Sandbox):
    dirname = "test_watch_dir"
    filename = "test_watch.txt"
    content = "This file will be watched."
    new_content = "This file has been modified."

    sandbox.files.make_dir(dirname)
    handle = sandbox.files.watch_dir(dirname)
    sandbox.files.write(f"{dirname}/{filename}", content)

    events = handle.get_new_events()
    assert len(events) == 3

    sandbox.files.write(f"{dirname}/{filename}", new_content)
    events = handle.get_new_events()
    for event in events:
        if event.type == FilesystemEventType.WRITE and event.name == filename:
            break

    handle.stop()


def test_watch_recursive_directory_changes(sandbox: Sandbox):
    dirname = "test_recursive_watch_dir"
    nested_dirname = "test_nested_watch_dir"
    filename = "test_watch.txt"
    content = "This file will be watched."

    sandbox.files.remove(dirname)
    sandbox.files.make_dir(f"{dirname}/{nested_dirname}")

    handle = sandbox.files.watch_dir(dirname, recursive=True)
    sandbox.files.write(f"{dirname}/{nested_dirname}/{filename}", content)

    events = handle.get_new_events()
    assert len(events) == 3
    expected_filename = f"{nested_dirname}/{filename}"
    assert events[0].type == FilesystemEventType.CREATE
    assert events[0].name == expected_filename

    handle.stop()


def test_watch_recursive_directory_after_nested_folder_addition(sandbox: Sandbox):
    dirname = "test_recursive_watch_dir_add"
    nested_dirname = "test_nested_watch_dir"
    filename = "test_watch.txt"
    content = "This file will be watched."

    sandbox.files.remove(dirname)
    sandbox.files.make_dir(dirname)

    handle = sandbox.files.watch_dir(dirname, recursive=True)

    sandbox.files.make_dir(f"{dirname}/{nested_dirname}")
    sandbox.files.write(f"{dirname}/{nested_dirname}/{filename}", content)

    expected_filename = f"{nested_dirname}/{filename}"

    events = handle.get_new_events()
    file_changed = False
    folder_created = False
    for event in events:
        if event.type == FilesystemEventType.WRITE and event.name == expected_filename:
            file_changed = True
            continue
        if event.type == FilesystemEventType.CREATE and event.name == nested_dirname:
            folder_created = True

    assert folder_created
    assert file_changed

    handle.stop()


def test_watch_non_existing_directory(sandbox: Sandbox):
    dirname = "non_existing_watch_dir"

    with pytest.raises(NotFoundException):
        sandbox.files.watch_dir(dirname)


def test_watch_file(sandbox: Sandbox):
    filename = "test_watch.txt"
    sandbox.files.write(filename, "This file will be watched.")

    with pytest.raises(SandboxException):
        sandbox.files.watch_dir(filename)<|MERGE_RESOLUTION|>--- conflicted
+++ resolved
@@ -10,10 +10,8 @@
 
     sandbox.files.remove(dirname)
     sandbox.files.make_dir(dirname)
-<<<<<<< HEAD
-=======
     sandbox.files.write(f"{dirname}/{filename}", content)
->>>>>>> e5a3f249
+
 
     handle = sandbox.files.watch_dir(dirname)
     sandbox.files.write(f"{dirname}/{filename}", content)
