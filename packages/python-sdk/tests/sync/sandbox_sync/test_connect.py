import uuid
import pytest

from e2b import Sandbox


@pytest.mark.skip_debug()
def test_connect(sandbox_factory):
    sbx = sandbox_factory(timeout=10)

    assert sbx.is_running()

    sbx_connection = Sandbox.connect(sbx.sandbox_id)
    assert sbx_connection.is_running()


@pytest.mark.skip_debug()
def test_connect_with_secure(sandbox_factory):
    dir_name = f"test_directory_{uuid.uuid4()}"

    sbx = sandbox_factory(timeout=10, secure=True)

    assert sbx.is_running()

    sbx_connection = Sandbox.connect(sbx.sandbox_id)

<<<<<<< HEAD
    sbx_connection.files.make_dir(dir_name)
    files = sbx_connection.files.list(dir_name)
    assert len(files) == 0
=======
    finally:
        sbx.kill()


@pytest.mark.skip_debug()
def test_connect_does_not_shorten_timeout_on_running_sandbox(template):
    # Create sandbox with a 300 second timeout
    sbx = Sandbox.create(template, timeout=300)
    try:
        assert sbx.is_running()

        # Get initial info to check end_at
        info_before = Sandbox.get_info(sbx.sandbox_id)

        # Connect with a shorter timeout (10 seconds)
        Sandbox.connect(sbx.sandbox_id, timeout=10)

        # Get info after connection
        info_after = Sandbox.get_info(sbx.sandbox_id)

        # The end_at time should not have been shortened. It should be the same
        assert info_after.end_at == info_before.end_at, (
            f"Timeout was shortened: before={info_before.end_at}, after={info_after.end_at}"
        )
    finally:
        sbx.kill()


@pytest.mark.skip_debug()
def test_connect_extends_timeout_on_running_sandbox(sandbox):
    # Get initial info to check end_at
    info_before = sandbox.get_info()

    # Connect with a longer timeout
    Sandbox.connect(sandbox.sandbox_id, timeout=600)

    # Get info after connection
    info_after = sandbox.get_info()

    # The end_at time should have been extended
    assert info_after.end_at > info_before.end_at, (
        f"Timeout was not extended: before={info_before.end_at}, after={info_after.end_at}"
    )
>>>>>>> 45d782f3
<|MERGE_RESOLUTION|>--- conflicted
+++ resolved
@@ -24,13 +24,9 @@
 
     sbx_connection = Sandbox.connect(sbx.sandbox_id)
 
-<<<<<<< HEAD
     sbx_connection.files.make_dir(dir_name)
     files = sbx_connection.files.list(dir_name)
     assert len(files) == 0
-=======
-    finally:
-        sbx.kill()
 
 
 @pytest.mark.skip_debug()
@@ -71,5 +67,4 @@
     # The end_at time should have been extended
     assert info_after.end_at > info_before.end_at, (
         f"Timeout was not extended: before={info_before.end_at}, after={info_after.end_at}"
-    )
->>>>>>> 45d782f3
+    )