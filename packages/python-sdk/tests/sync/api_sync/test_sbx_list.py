--- conflicted
+++ resolved
@@ -1,9 +1,13 @@
+import random
+import string
+
 import random
 import string
 
 import pytest
 
 from e2b import Sandbox
+from e2b.sandbox.sandbox_api import SandboxQuery
 from e2b.sandbox.sandbox_api import SandboxQuery
 
 
@@ -17,11 +21,7 @@
 @pytest.mark.skip_debug()
 def test_list_sandboxes_with_filter(sandbox: Sandbox):
     unique_id = "".join(random.choices(string.ascii_letters, k=5))
-<<<<<<< HEAD
     Sandbox(auto_pause=True, metadata={"unique_id": unique_id})
-=======
-    Sandbox(metadata={"unique_id": unique_id})
->>>>>>> 4f6563c2
     sandboxes = Sandbox.list(query=SandboxQuery(metadata={"unique_id": unique_id}))
     assert len(sandboxes) == 1
     assert sandboxes[0].metadata["unique_id"] == unique_id
