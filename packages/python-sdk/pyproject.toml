--- conflicted
+++ resolved
@@ -1,10 +1,6 @@
 [tool.poetry]
 name = "e2b"
-<<<<<<< HEAD
-version = "1.2.0rc2"
-=======
-version = "1.3.4"
->>>>>>> 6ac98dbe
+version = "1.2.0rc3"
 description = "E2B SDK that give agents cloud environments"
 authors = ["e2b <hello@e2b.dev>"]
 license = "MIT"
