--- conflicted
+++ resolved
@@ -1,10 +1,6 @@
 [tool.poetry]
 name = "e2b"
-<<<<<<< HEAD
-version = "0.9.0-rc.0"
-=======
 version = "0.9.2"
->>>>>>> 76e366bb
 description = "E2B SDK that give agents cloud environments"
 authors = ["e2b <hello@e2b.dev>"]
 license = "MIT"
