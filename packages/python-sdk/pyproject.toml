[tool.poetry]
name = "e2b"
<<<<<<< HEAD
version = "0.8.1-rc.0"
=======
version = "0.9.0"
>>>>>>> 1945e59d
description = "E2B SDK that give agents cloud environments"
authors = ["e2b <hello@e2b.dev>"]
license = "MIT"
readme = "README.md"
homepage = "https://e2b.dev/"
repository = "https://github.com/e2b-dev/e2b/tree/main/packages/python-sdk"
packages = [{ include = "e2b" }]

[tool.poetry.dependencies]
python = "^3.8"

urllib3 = ">= 1.25.3"
python-dateutil = ">=2.8.2"
aiohttp = ">= 3.8.4"
pydantic = "*"
aenum = ">=3.1.11"
websockets = "^11.0.3"
jsonrpcclient = "^4.0.3"
requests = "^2.31.0"

[tool.poetry.group.dev.dependencies]
black = "^23.7.0"
pytest = "^7.4.0"
pytest-xdist = "^3.3.1"
psycopg2 = "^2.9.7"
python-dotenv = "^1.0.0"

[build-system]
requires = ["poetry-core"]
build-backend = "poetry.core.masonry.api"

[tool.poetry.urls]
"Bug Tracker" = "https://github.com/e2b-dev/e2b/issues"

[tool.pytest.ini_options]
asyncio_mode = "auto"<|MERGE_RESOLUTION|>--- conflicted
+++ resolved
@@ -1,10 +1,6 @@
 [tool.poetry]
 name = "e2b"
-<<<<<<< HEAD
-version = "0.8.1-rc.0"
-=======
-version = "0.9.0"
->>>>>>> 1945e59d
+version = "0.9.0-rc.0"
 description = "E2B SDK that give agents cloud environments"
 authors = ["e2b <hello@e2b.dev>"]
 license = "MIT"
