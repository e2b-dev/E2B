--- conflicted
+++ resolved
@@ -1,11 +1,7 @@
 [tool.poetry]
 name = "e2b"
-<<<<<<< HEAD
-version = "1.3.4rc1"
+version = "1.3.4rc2"
 
-=======
-version = "1.3.4"
->>>>>>> 4f6563c2
 description = "E2B SDK that give agents cloud environments"
 authors = ["e2b <hello@e2b.dev>"]
 license = "MIT"
@@ -16,8 +12,10 @@
 
 [tool.poetry.dependencies]
 python = "^3.9"
+python = "^3.9"
 
 python-dateutil = ">=2.8.2"
+protobuf = ">=5.29.4, <6.0.0"
 protobuf = ">=5.29.4, <6.0.0"
 httpcore = "^1.0.5"
 httpx = ">=0.27.0, <1.0.0"
