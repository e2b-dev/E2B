ROOT_DIR := $(abspath $(dir $(lastword $(MAKEFILE_LIST)))/../..)

generate-api:
	python $(ROOT_DIR)/spec/remove_extra_tags.py sandboxes templates
	openapi-python-client generate --output-path $(ROOT_DIR)/packages/python-sdk/e2b/api/api --overwrite --path $(ROOT_DIR)/spec/openapi_generated.yml
	rm -rf e2b/api/client
	mv e2b/api/api/e2b_api_client e2b/api/client
	rm -rf e2b/api/api
	ruff format .

generate-envd:
	if [ ! -f "/go/bin/protoc-gen-connect-python" ]; then \
		$(MAKE) -C $(ROOT_DIR)/packages/connect-python build; \
	fi

	cd $(ROOT_DIR)/spec/envd && pwd && buf generate --template buf-python.gen.yaml
	./scripts/fix-python-pb.sh

	ruff format .

generate: generate-api generate-envd generate-mcp

init:
	pip install openapi-python-client datamodel-code-generator

lint:
	ruff check .

format:
	ruff format .

generate-mcp:
	datamodel-codegen \
			--input ../../spec/mcp-server.json \
			--input-file-type jsonschema \
			--output e2b/sandbox/mcp.py \
			--output-model-type typing.TypedDict \
			--target-python-version 3.9 \
			--class-name McpServer \
			--use-field-description \
			--disable-timestamp \
			--extra-fields forbid

<<<<<<< HEAD
test:
	poetry run pytest --verbose -x
=======
.PHONY: setup
setup:
	poetry install

.PHONY: test
test: setup
	poetry run pytest --verbose --numprocesses=4
>>>>>>> d2e22e37
<|MERGE_RESOLUTION|>--- conflicted
+++ resolved
@@ -41,15 +41,10 @@
 			--disable-timestamp \
 			--extra-fields forbid
 
-<<<<<<< HEAD
-test:
-	poetry run pytest --verbose -x
-=======
 .PHONY: setup
 setup:
 	poetry install
 
 .PHONY: test
 test: setup
-	poetry run pytest --verbose --numprocesses=4
->>>>>>> d2e22e37
+	poetry run pytest --verbose --numprocesses=4