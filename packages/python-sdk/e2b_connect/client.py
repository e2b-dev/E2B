import gzip
import json
import struct
import typing

from httpcore import (
    ConnectionPool,
    AsyncConnectionPool,
    RemoteProtocolError,
    Response,
)
from enum import Flag, Enum
from typing import Callable, Optional, Dict, Any, Generator, Tuple
from google.protobuf import json_format


class EnvelopeFlags(Flag):
    compressed = 0b00000001
    end_stream = 0b00000010


class Code(Enum):
    canceled = "canceled"
    unknown = "unknown"
    invalid_argument = "invalid_argument"
    deadline_exceeded = "deadline_exceeded"
    not_found = "not_found"
    already_exists = "already_exists"
    permission_denied = "permission_denied"
    resource_exhausted = "resource_exhausted"
    failed_precondition = "failed_precondition"
    aborted = "aborted"
    out_of_range = "out_of_range"
    unimplemented = "unimplemented"
    internal = "internal"
    unavailable = "unavailable"
    data_loss = "data_loss"
    unauthenticated = "unauthenticated"


def make_error_from_http_code(http_code: int):
    error_code_map = {
        400: Code.invalid_argument,
        401: Code.unauthenticated,
        403: Code.permission_denied,
        404: Code.not_found,
        409: Code.already_exists,
        413: Code.resource_exhausted,
        429: Code.resource_exhausted,
        499: Code.canceled,
        500: Code.internal,
        501: Code.unimplemented,
        502: Code.unavailable,
        503: Code.unavailable,
        504: Code.deadline_exceeded,
        505: Code.unimplemented,
    }

    return error_code_map.get(http_code, Code.unknown)


class ConnectException(Exception):
    def __init__(self, status: Code, message: str):
        self.status = status
        self.message = message


envelope_header_length = 5
envelope_header_pack = ">BI"


def encode_envelope(*, flags: EnvelopeFlags, data):
    return encode_envelope_header(flags=flags.value, data=data) + data


def encode_envelope_header(*, flags, data):
    return struct.pack(envelope_header_pack, flags, len(data))


def decode_envelope_header(header):
    flags, data_len = struct.unpack(envelope_header_pack, header)
    return EnvelopeFlags(flags), data_len


def error_for_response(http_resp: Response):
    try:
        error = json.loads(http_resp.content)
        return make_error(error)
    except (json.decoder.JSONDecodeError, KeyError):
        error = {"code": http_resp.status, "message": http_resp.content.decode("utf-8")}
        return make_error(error)


def make_error(error):
    status = None
    try:
        code_value = error.get("code")
        # return error code from http status code
        if isinstance(code_value, int):
            status = make_error_from_http_code(code_value)
        else:
            status = Code(code_value)
    except (KeyError, ValueError):
        status = Code.unknown

    return ConnectException(status, error.get("message", ""))


def _retry(exc: typing.Type[Exception], retries: int):
    def decorator(func):
        def wrapper(*args, **kwargs):
            for _ in range(retries):
                try:
                    return func(*args, **kwargs)
                except exc:
                    continue
            return func(*args, **kwargs)

        return wrapper

    return decorator


class GzipCompressor:
    name = "gzip"
    decompress = gzip.decompress
    compress = gzip.compress


class JSONCodec:
    content_type = "json"

    @staticmethod
    def encode(msg):
        return json_format.MessageToJson(msg).encode("utf8")

    @staticmethod
    def decode(data, *, msg_type):
        msg = msg_type()
        json_format.Parse(data.decode("utf8"), msg, ignore_unknown_fields=True)
        return msg


class ProtobufCodec:
    content_type = "proto"

    @staticmethod
    def encode(msg):
        return msg.SerializeToString()

    @staticmethod
    def decode(data, *, msg_type):
        msg = msg_type()
        msg.ParseFromString(data)
        return msg


class Client:
    def __init__(
        self,
        *,
        pool: Optional[ConnectionPool] = None,
        async_pool: Optional[AsyncConnectionPool] = None,
        url: str,
        response_type,
        compressor=None,
        json: Optional[bool] = False,
        headers: Optional[Dict[str, str]] = None,
    ):
        if headers is None:
            headers = {}

        self.pool = pool
        self.async_pool = async_pool
        self.url = url
        self._codec = JSONCodec if json else ProtobufCodec
        self._response_type = response_type
        self._compressor = compressor
        self._headers = headers
        self._connection_retries = 3

    def _prepare_unary_request(
        self,
        req,
        request_timeout=None,
        headers: Optional[dict] = None,
        **opts,
    ) -> dict:
        data = self._codec.encode(req)

        if self._compressor is not None:
            data = self._compressor.compress(data)

        if headers is None:
            headers = {}

        extensions = (
            None
            if request_timeout is None
            else {
                "timeout": {
                    "connect": request_timeout,
                    "pool": request_timeout,
                    "read": request_timeout,
                    "write": request_timeout,
                }
            }
        )

        return {
            "method": "POST",
            "url": self.url,
            "content": data,
            "extensions": extensions,
            "headers": {
                **self._headers,
                **headers,
                **opts.get("headers", {}),
                "connect-protocol-version": "1",
                "content-encoding": (
                    "identity" if self._compressor is None else self._compressor.name
                ),
                "content-type": f"application/{self._codec.content_type}",
            },
        }

    def _process_unary_response(
        self,
        http_resp: Response,
    ):
        if http_resp.status != 200:
            raise error_for_response(http_resp)

        content = http_resp.content

        if self._compressor is not None:
            content = self._compressor.decompress(content)

        return self._codec.decode(
            content,
            msg_type=self._response_type,
        )

    @_retry(RemoteProtocolError, 3)
    async def acall_unary(
        self,
        req,
        request_timeout=None,
        headers: Optional[dict] = None,
        **opts,
    ):
        if self.async_pool is None:
            raise ValueError("async_pool is required")

        req_data = self._prepare_unary_request(
            req,
            request_timeout,
            headers,
            **opts,
        )

        res = await self.async_pool.request(**req_data)
        return self._process_unary_response(res)

    @_retry(RemoteProtocolError, 3)
    def call_unary(
        self,
        req,
        request_timeout=None,
        headers: Optional[dict] = None,
        **opts,
    ):
        if self.pool is None:
            raise ValueError("pool is required")

        req_data = self._prepare_unary_request(
            req,
            request_timeout,
            headers,
            **opts,
        )

        res = self.pool.request(**req_data)
        return self._process_unary_response(res)

    def _create_stream_timeout(self, timeout: Optional[int]):
        if timeout:
            return {"connect-timeout-ms": str(timeout * 1000)}
        return {}

    def _prepare_server_stream_request(
        self,
        req,
        request_timeout=None,
        timeout=None,
<<<<<<< HEAD
        headers: Optional[dict] = None,
        **opts,
    ) -> dict:
=======
        headers=None,
        **opts,
    ):
        headers = headers or {}
>>>>>>> bbeff746
        data = self._codec.encode(req)
        flags = EnvelopeFlags(0)
        headers = headers or {}

        extensions = (
            None
            if request_timeout is None
            else {"timeout": {"connect": request_timeout, "pool": request_timeout}}
        )

        if self._compressor is not None:
            data = self._compressor.compress(data)
            flags |= EnvelopeFlags.compressed

        stream_timeout = self._create_stream_timeout(timeout)

        return {
            "method": "POST",
            "url": self.url,
            "content": encode_envelope(
                flags=flags,
                data=data,
            ),
            "extensions": extensions,
            "headers": {
                **self._headers,
                **headers,
                **opts.get("headers", {}),
                **stream_timeout,
                "connect-protocol-version": "1",
                "connect-content-encoding": (
                    "identity" if self._compressor is None else self._compressor.name
                ),
                "content-type": f"application/connect+{self._codec.content_type}",
            },
        }

    @_retry(RemoteProtocolError, 3)
    async def acall_server_stream(
        self,
        req,
        request_timeout=None,
        timeout=None,
        headers: Optional[dict] = None,
        **opts,
    ):
        if self.async_pool is None:
            raise ValueError("async_pool is required")

        req_data = self._prepare_server_stream_request(
            req,
            request_timeout,
            timeout,
            headers,
            **opts,
        )

        parser = ServerStreamParser(
            decode=self._codec.decode,
            response_type=self._response_type,
        )

        async with self.async_pool.stream(**req_data) as http_resp:
            if http_resp.status != 200:
                await http_resp.aread()
                raise error_for_response(http_resp)

            async for chunk in http_resp.aiter_stream():
                for parsed in parser.parse(chunk):
                    yield parsed

    @_retry(RemoteProtocolError, 3)
    def call_server_stream(
        self,
        req,
        request_timeout=None,
        timeout=None,
        headers: Optional[dict] = None,
        **opts,
    ):
        if self.pool is None:
            raise ValueError("pool is required")

        req_data = self._prepare_server_stream_request(
            req,
            request_timeout,
            timeout,
            headers,
            **opts,
        )

        parser = ServerStreamParser(
            decode=self._codec.decode,
            response_type=self._response_type,
        )

        with self.pool.stream(**req_data) as http_resp:
            if http_resp.status != 200:
                http_resp.read()
                raise error_for_response(http_resp)

            for chunk in http_resp.iter_stream():
                for parsed in parser.parse(chunk):
                    yield parsed

    def call_client_stream(self, req, **opts):
        raise NotImplementedError("client stream not supported")

    def acall_client_stream(self, req, **opts):
        raise NotImplementedError("client stream not supported")

    def call_bidi_stream(self, req, **opts):
        raise NotImplementedError("bidi stream not supported")

    def acall_bidi_stream(self, req, **opts):
        raise NotImplementedError("bidi stream not supported")


DataLen = int


class ServerStreamParser:
    def __init__(
        self,
        decode: Callable,
        response_type: Any,
    ):
        self.decode = decode
        self.response_type = response_type

        self.buffer: bytes = b""
        self._header: Optional[tuple[EnvelopeFlags, DataLen]] = None

    def shift_buffer(self, size: int):
        buffer = self.buffer[:size]
        self.buffer = self.buffer[size:]
        return buffer

    @property
    def header(self) -> Tuple[EnvelopeFlags, DataLen]:
        if self._header:
            return self._header

        header_data = self.shift_buffer(envelope_header_length)
        self._header = decode_envelope_header(header_data)

        return self._header

    @header.deleter
    def header(self):
        self._header = None

    def parse(self, chunk: bytes) -> Generator[Any, None, None]:
        self.buffer += chunk

        while len(self.buffer) >= envelope_header_length:
            flags, data_len = self.header

            if data_len > len(self.buffer):
                break

            data = self.shift_buffer(data_len)

            if EnvelopeFlags.end_stream in flags:
                data = json.loads(data)

                if "error" in data:
                    raise make_error(data["error"])

                return

            yield self.decode(data, msg_type=self.response_type)
            del self.header<|MERGE_RESOLUTION|>--- conflicted
+++ resolved
@@ -293,19 +293,12 @@
         req,
         request_timeout=None,
         timeout=None,
-<<<<<<< HEAD
         headers: Optional[dict] = None,
         **opts,
     ) -> dict:
-=======
-        headers=None,
-        **opts,
-    ):
         headers = headers or {}
->>>>>>> bbeff746
         data = self._codec.encode(req)
         flags = EnvelopeFlags(0)
-        headers = headers or {}
 
         extensions = (
             None
