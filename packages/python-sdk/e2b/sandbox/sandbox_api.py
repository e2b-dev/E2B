--- conflicted
+++ resolved
@@ -23,7 +23,6 @@
 
 
 @dataclass
-<<<<<<< HEAD
 class SandboxMetrics:
     """Sandbox resource usage metrics"""
 
@@ -37,13 +36,14 @@
     """Memory usage in bytes."""
     mem_total_mib: int
     """Total memory available"""
-=======
+
+
+@dataclass
 class SandboxQuery:
     """Query parameters for listing sandboxes."""
 
     metadata: Optional[dict[str, str]] = None
     """Filter sandboxes by metadata."""
->>>>>>> e5a3f249
 
 
 class SandboxApiBase(ABC):
