import logging
import urllib.parse
import requests

from os import path
from typing import Any, Callable, Dict, List, Literal, Optional, IO, Tuple, Union

from e2b.api.v2.client import models
from e2b.constants import TIMEOUT, ENVD_PORT, FILE_ROUTE
from e2b.sandbox.code_snippet import CodeSnippetManager, OpenPort
from e2b.sandbox.env_vars import EnvVars
from e2b.sandbox.filesystem import FilesystemManager
from e2b.sandbox.process import ProcessManager, ProcessMessage
from e2b.sandbox.sandbox_connection import SandboxConnection
from e2b.sandbox.terminal import TerminalManager

logger = logging.getLogger(__name__)


class Sandbox(SandboxConnection):
    """
    E2B cloud sandbox gives your agent a full cloud development environment that's sandboxed.

    That means:

    - Access to Linux OS
    - Using filesystem (create, list, and delete files and dirs)
    - Run processes
    - Sandboxed - you can run any code
    - Access to the internet

    These cloud sandboxes are meant to be used for agents. Like a sandboxed playgrounds, where the agent can do whatever it wants.
    """

    @property
    def process(self) -> ProcessManager:
        """
        Process manager used to run commands.
        """
        return self._process

    @property
    def terminal(self) -> TerminalManager:
        """
        Terminal manager used to create interactive terminals.
        """
        return self._terminal

    @property
    def filesystem(self) -> FilesystemManager:
        """
        Filesystem manager used to manage files.
        """
        return self._filesystem

    def __init__(
        self,
        id: str = "base",
        api_key: Optional[str] = None,
        cwd: Optional[str] = None,
        env_vars: Optional[EnvVars] = None,
        on_scan_ports: Optional[Callable[[List[OpenPort]], Any]] = None,
        on_stdout: Optional[Callable[[ProcessMessage], Any]] = None,
        on_stderr: Optional[Callable[[ProcessMessage], Any]] = None,
        on_exit: Optional[Callable[[int], Any]] = None,
        timeout: Optional[float] = TIMEOUT,
        _sandbox: Optional[models.Instance] = None,
        _debug_hostname: Optional[str] = None,
        _debug_port: Optional[int] = None,
        _debug_dev_env: Optional[Literal["remote", "local"]] = None,
    ):
        """
        Create a new cloud sandbox.

        :param id: ID of the sandbox template or the name of prepared template.
        Can be one of the following premade sandbox templates or a custom sandbox template ID:
        - `base` - A basic sandbox with a Linux environment
        - `Python3-DataAnalysis` - A Python3 sandbox with data analysis tools

        :param api_key: The API key to use, if not provided, the `E2B_API_KEY` environment variable is used
        :param cwd: The current working directory to use
        :param on_scan_ports: A callback to handle opened ports
        :param on_stdout: A default callback that is called when stdout with a newline is received from the process
        :param on_stderr: A default callback that is called when stderr with a newline is received from the process
        :param on_exit: A default callback that is called when the process exits
        :param timeout: Timeout for sandbox to initialize in seconds, default is 60 seconds
        """

        logger.info(f"Creating sandbox {id if isinstance(id, str) else type(id)}")
        if cwd and cwd.startswith("~"):
            cwd = cwd.replace("~", "/home/user")

        self._code_snippet = CodeSnippetManager(
            sandbox=self,
            on_scan_ports=on_scan_ports,
        )
        self._terminal = TerminalManager(sandbox=self)
        self._filesystem = FilesystemManager(sandbox=self)
        self._process = ProcessManager(
            sandbox=self,
            on_stdout=on_stdout,
            on_stderr=on_stderr,
            on_exit=on_exit,
        )
        super().__init__(
            id=id,
            api_key=api_key,
            cwd=cwd,
            env_vars=env_vars,
            _sandbox=_sandbox,
            _debug_hostname=_debug_hostname,
            _debug_port=_debug_port,
            _debug_dev_env=_debug_dev_env,
            timeout=timeout,
        )
<<<<<<< HEAD
        self._actions: Dict[str, Action] = {}

    def add_action(self, action: "Action", name: Optional[str] = None) -> "Sandbox":
        """
        Add a new action. If the name is not specified, it is automatically extracted from the function name.
        An action is a function that takes a sandbox and a dictionary of arguments and returns a string.

        You can use this action with specific integrations like OpenAI to interact with the sandbox and get output for the action.
        :param action: The action to add
        :param name: The name of the action, if not provided, the name of the function will be used

        Example:

            ```python
            from e2b import Sandbox

            def read_file(sandbox, args):
                with open(args["path"], "r") as f:
                    return sandbox.filesystem.read(args.path)

            s = Sandbox()
            s.add_action(read_file)
            s.add_action(name="hello", action=lambda s, args: f"Hello {args['name']}!")
            ```
        """
        self._actions[name] = action

        return self

    def remove_action(self, name: str) -> "Sandbox":
        """
        Remove an action.

        :param name: The name of the action
        """
        del self._actions[name]

        return self

    @property
    def actions(self) -> Dict[str, "Action"]:
        """
        Return a dict of added actions.
        """

        return self._actions.copy()

    def action(self, name: Optional[str] = None):
        """
        Decorator to add an action.

        :param name: The name of the action, if not provided, the name of the function will be used
        """

        def _action(action: Action):
            self.add_action(action=action, name=name or action.__name__)

            return action

        return _action

    @property
    def openai(self):
        """
        OpenAI integration that can be used to get output for the actions added in the sandbox.

        Example:

            ```python
            from e2b import Sandbox

            s = Sandbox()
            s.openai.actions.run(run)
            ```
        """

        from e2b.templates.openai import OpenAI, Actions

        return OpenAI(Actions(self))
=======
        self._on_close_child = self._close_services
>>>>>>> a08587be

    def _open(self, timeout: Optional[float] = TIMEOUT) -> None:
        """
        Open the sandbox.

        :param timeout: Specify the duration, in seconds to give the method to finish its execution before it times out (default is 60 seconds). If set to None, the method will continue to wait until it completes, regardless of time
        """
        logger.info(f"Opening sandbox {self._id}")
        super()._open(timeout=timeout)
        self._code_snippet._subscribe()
        logger.info(f"Sandbox {self._id} opened")
        if self.cwd:
            self.filesystem.make_dir(self.cwd)

    def _close_services(self):
        self._terminal._close()
        self._process._close()

    def close(self) -> None:
        """
        Close the sandbox.
        """
        super().close()
        self._close()

    def file_url(self) -> str:
        """
        Return a URL that can be used to upload files to the sandbox via a multipart/form-data POST request.
        This is useful if you're uploading files directly from the browser.
        The file will be uploaded to the user's home directory with the same name.
        If a file with the same name already exists, it will be overwritten.
        """
        hostname = self.get_hostname(self._debug_port or ENVD_PORT)
        protocol = "http" if self._debug_dev_env == "local" else "https"

        file_url = f"{protocol}://{hostname}{FILE_ROUTE}"

        return file_url

    def upload_file(self, file: IO, timeout: Optional[float] = TIMEOUT) -> str:
        """
        Upload a file to the sandbox.
        The file will be uploaded to the user's home (`/home/user`) directory with the same name.
        If a file with the same name already exists, it will be overwritten.

        :param file: The file to upload
        :param timeout: Specify the duration, in seconds to give the method to finish its execution before it times out (default is 60 seconds). If set to None, the method will continue to wait until it completes, regardless of time
        """
        files = {"file": file}
        r = requests.post(self.file_url(), files=files, timeout=timeout)
        if r.status_code != 200:
            raise Exception(f"Failed to upload file: {r.reason} {r.text}")

        filename = path.basename(file.name)
        return f"/home/user/{filename}"

    def download_file(
        self, remote_path: str, timeout: Optional[float] = TIMEOUT
    ) -> bytes:
        """
        Download a file from the sandbox and returns it's content as bytes.

        :param remote_path: The path of the file to download
        :param timeout: Specify the duration, in seconds to give the method to finish its execution before it times out (default is 60 seconds). If set to None, the method will continue to wait until it completes, regardless of time
        """
        encoded_path = urllib.parse.quote(remote_path)
        url = f"{self.file_url()}?path={encoded_path}"
        r = requests.get(url, timeout=timeout)

        if r.status_code != 200:
            raise Exception(
                f"Failed to download file '{remote_path}'. {r.reason} {r.text}"
            )
        return r.content

    def __enter__(self):
        return self

    def __exit__(self, exc_type, exc_value, traceback):
        self.close()


Action = Callable[[Sandbox, Dict[str, Any]], str]<|MERGE_RESOLUTION|>--- conflicted
+++ resolved
@@ -113,7 +113,7 @@
             _debug_dev_env=_debug_dev_env,
             timeout=timeout,
         )
-<<<<<<< HEAD
+        self._on_close_child = self._close_services
         self._actions: Dict[str, Action] = {}
 
     def add_action(self, action: "Action", name: Optional[str] = None) -> "Sandbox":
@@ -193,9 +193,6 @@
         from e2b.templates.openai import OpenAI, Actions
 
         return OpenAI(Actions(self))
-=======
-        self._on_close_child = self._close_services
->>>>>>> a08587be
 
     def _open(self, timeout: Optional[float] = TIMEOUT) -> None:
         """
