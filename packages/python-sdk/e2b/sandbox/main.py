--- conflicted
+++ resolved
@@ -53,19 +53,10 @@
 
     @property
     def sandbox_id(self) -> str:
-<<<<<<< HEAD
         """
         Unique identifier of the sandbox.
         """
         return self._sandbox_id
-=======
-        ...
-
-    @property
-    @abstractmethod
-    def sandbox_domain(self) -> str:
-        ...
->>>>>>> 37ec3365
 
     def _file_url(
         self,
@@ -164,12 +155,4 @@
         if self.connection_config.debug:
             return f"localhost:{port}"
 
-<<<<<<< HEAD
-        return f"{port}-{self.sandbox_id}.{self.connection_config.domain}"
-
-    @staticmethod
-    def _get_sandbox_id(sandbox_id: str, client_id: str) -> str:
-        return f"{sandbox_id}-{client_id}"
-=======
-        return f"{port}-{self.sandbox_id}.{self.sandbox_domain}"
->>>>>>> 37ec3365
+        return f"{port}-{self.sandbox_id}.{self.connection_config.domain}"