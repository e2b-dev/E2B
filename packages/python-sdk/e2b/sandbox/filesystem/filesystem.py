--- conflicted
+++ resolved
@@ -38,8 +38,13 @@
     Name of the filesystem object.
     """
     type: Optional[FileType]
-<<<<<<< HEAD
+    """
+    Type of the filesystem object.
+    """
     path: str
+    """
+    Path to the filesystem object.
+    """
 
 
 WriteData = Union[str, bytes, IO]
@@ -52,13 +57,4 @@
     """
 
     path: str
-    data: WriteData
-=======
-    """
-    Type of the filesystem object.
-    """
-    path: str
-    """
-    Path to the filesystem object.
-    """
->>>>>>> f02eeac2
+    data: WriteData