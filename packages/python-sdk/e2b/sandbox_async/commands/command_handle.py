--- conflicted
+++ resolved
@@ -112,19 +112,11 @@
         async for event in self._events:
             if event.event.HasField("data"):
                 if event.event.data.stdout:
-<<<<<<< HEAD
-                    out = event.event.data.stdout.decode('utf-8', 'replace')
-                    self._stdout += out
-                    yield out, None, None
-                if event.event.data.stderr:
-                    out = event.event.data.stderr.decode('utf-8', 'replace')
-=======
                     out = event.event.data.stdout.decode("utf-8", "replace")
                     self._stdout += out
                     yield out, None, None
                 if event.event.data.stderr:
                     out = event.event.data.stderr.decode("utf-8", "replace")
->>>>>>> 6ac98dbe
                     self._stderr += out
                     yield None, out, None
                 if event.event.data.pty:
