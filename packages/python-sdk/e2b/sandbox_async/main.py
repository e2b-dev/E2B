import logging
<<<<<<< HEAD
from typing import Dict, Optional, TypedDict, overload, Literal
=======
from typing import Dict, List, Optional, TypedDict, overload
>>>>>>> 9291d809

import httpx
from e2b.connection_config import ConnectionConfig
from e2b.envd.api import ENVD_API_HEALTH_ROUTE, ahandle_envd_api_exception
from e2b.exceptions import SandboxException, format_request_timeout_error
from e2b.sandbox.main import SandboxSetup
from e2b.sandbox.utils import class_method_variant
from e2b.sandbox_async.commands.command import Commands
from e2b.sandbox_async.commands.pty import Pty
from e2b.sandbox_async.filesystem.filesystem import Filesystem
<<<<<<< HEAD
from e2b.sandbox_async.sandbox_api import SandboxApi, SandboxInfo
=======
from e2b.sandbox_async.sandbox_api import SandboxApi, SandboxMetrics
from packaging.version import Version
>>>>>>> 9291d809
from typing_extensions import Unpack

logger = logging.getLogger(__name__)


class AsyncTransportWithLogger(httpx.AsyncHTTPTransport):
    async def handle_async_request(self, request):
        url = f"{request.url.scheme}://{request.url.host}{request.url.path}"
        logger.info(f"Request: {request.method} {url}")
        response = await super().handle_async_request(request)

        # data = connect.GzipCompressor.decompress(response.read()).decode()
        logger.info(f"Response: {response.status_code} {url}")

        return response


class AsyncSandboxOpts(TypedDict):
    sandbox_id: str
    envd_version: Optional[str]
    envd_version: Optional[str]
    connection_config: ConnectionConfig


class AsyncSandbox(SandboxSetup, SandboxApi):
    """
    E2B cloud sandbox is a secure and isolated cloud environment.

    The sandbox allows you to:
    - Access Linux OS
    - Create, list, and delete files and directories
    - Run commands
    - Run isolated code
    - Access the internet

    Check docs [here](https://e2b.dev/docs).

    Use the `AsyncSandbox.create()` to create a new sandbox.

    Example:
    ```python
    from e2b import AsyncSandbox

    sandbox = await AsyncSandbox.create()
    ```
    """

    @property
    def files(self) -> Filesystem:
        """
        Module for interacting with the sandbox filesystem.
        """
        return self._filesystem

    @property
    def commands(self) -> Commands:
        """
        Module for running commands in the sandbox.
        """
        return self._commands

    @property
    def pty(self) -> Pty:
        """
        Module for interacting with the sandbox pseudo-terminal.
        """
        return self._pty

    @property
    def sandbox_id(self) -> str:
        """
        Unique identifier of the sandbox.
        """
        return self._sandbox_id

    @property
    def envd_api_url(self) -> str:
        return self._envd_api_url

    @property
    def connection_config(self) -> ConnectionConfig:
        return self._connection_config

    def __init__(self, **opts: Unpack[AsyncSandboxOpts]):
        """
        Use `AsyncSandbox.create()` to create a new sandbox instead.
        """
        super().__init__()

        self._sandbox_id = opts["sandbox_id"]
        self._connection_config = opts["connection_config"]

        self._envd_api_url = f"{'http' if self.connection_config.debug else 'https'}://{self.get_host(self.envd_port)}"
        self._envd_version = opts["envd_version"]
        self._envd_version = opts["envd_version"]

        self._transport = AsyncTransportWithLogger(limits=self._limits)
        self._envd_api = httpx.AsyncClient(
            base_url=self.envd_api_url,
            transport=self._transport,
        )

        self._filesystem = Filesystem(
            self.envd_api_url,
            self._envd_version,
            self.connection_config,
            self._transport._pool,
            self._envd_api,
        )
        self._commands = Commands(
            self.envd_api_url,
            self.connection_config,
            self._transport._pool,
        )
        self._pty = Pty(
            self.envd_api_url,
            self.connection_config,
            self._transport._pool,
        )

    async def is_running(self, request_timeout: Optional[float] = None) -> bool:
        """
        Check if the sandbox is running.

        :param request_timeout: Timeout for the request in **seconds**

        :return: `True` if the sandbox is running, `False` otherwise

        Example
        ```python
        sandbox = await AsyncSandbox.create()
        await sandbox.is_running() # Returns True

        await sandbox.kill()
        await sandbox.is_running() # Returns False
        ```
        """
        try:
            r = await self._envd_api.get(
                ENVD_API_HEALTH_ROUTE,
                timeout=self.connection_config.get_request_timeout(request_timeout),
            )

            if r.status_code == 502:
                return False

            err = await ahandle_envd_api_exception(r)

            if err:
                raise err

        except httpx.TimeoutException:
            raise format_request_timeout_error()

        return True

    @classmethod
    async def create(
        cls,
        auto_pause: Literal[True],
        template: Optional[str] = None,
        timeout: Optional[int] = None,
        metadata: Optional[Dict[str, str]] = None,
        envs: Optional[Dict[str, str]] = None,
        api_key: Optional[str] = None,
        domain: Optional[str] = None,
        debug: Optional[bool] = None,
        request_timeout: Optional[float] = None,
    ):
        """
        Create a new sandbox.

        By default, the sandbox is created from the default `base` sandbox template.

        :param auto_pause: Automatically pause the sandbox after the timeout expires
        :param template: Sandbox template name or ID
        :param timeout: Timeout for the sandbox in **seconds**, default to 300 seconds. Maximum time a sandbox can be kept alive is 24 hours (86_400 seconds) for Pro users and 1 hour (3_600 seconds) for Hobby users.
        :param metadata: Custom metadata for the sandbox
        :param envs: Custom environment variables for the sandbox
        :param api_key: E2B API Key to use for authentication, defaults to `E2B_API_KEY` environment variable
        :param request_timeout: Timeout for the request in **seconds**

        :return: sandbox instance for the new sandbox

        Use this method instead of using the constructor to create a new sandbox.
        """

        if not auto_pause:
            raise ValueError("auto_pause must be True")

        connection_config = ConnectionConfig(
            api_key=api_key,
            domain=domain,
            debug=debug,
            request_timeout=request_timeout,
        )

        if connection_config.debug:
            sandbox_id = "debug_sandbox_id"
            envd_version = None
        else:
            response = await SandboxApi._create_sandbox(
                template=template or cls.default_template,
                api_key=api_key,
                timeout=timeout or cls.default_sandbox_timeout,
                metadata=metadata,
                domain=domain,
                debug=debug,
                request_timeout=request_timeout,
                env_vars=envs,
                auto_pause=auto_pause or cls.default_sandbox_auto_pause,
            )
            sandbox_id = response.sandbox_id
            envd_version = response.envd_version
            sandbox_id = response.sandbox_id
            envd_version = response.envd_version

        return cls(
            sandbox_id=sandbox_id,
            envd_version=envd_version,
            connection_config=connection_config,
        )

    @classmethod
    async def connect(
        cls,
        sandbox_id: str,
        auto_pause: Literal[True],
        api_key: Optional[str] = None,
        domain: Optional[str] = None,
        debug: Optional[bool] = None,
        timeout: Optional[int] = None,
        request_timeout: Optional[float] = None,
    ):
        """
        Connect to or resume an existing sandbox.
        With sandbox ID you can connect to the same sandbox from different places or environments (serverless functions, etc).

        The **default sandbox timeout of 300 seconds** will be used for the resumed sandbox.
        If you pass a custom timeout via the `timeout` parameter, it will be used instead.
        If the sandbox is running, the timeout will be updated to the new value (or default).

        :param auto_pause: Automatically pause the sandbox after the timeout expires
        :param sandbox_id: sandbox ID
        :param api_key: E2B API Key to use for authentication, defaults to `E2B_API_KEY` environment variable
        :param domain: Domain of the sandbox server
        :param debug: Enable debug mode
        :param timeout: Timeout for the sandbox in **seconds**
        :param request_timeout: Timeout for the request in **seconds**

        :return: A running sandbox instance

        @example
        ```python
        sandbox = await AsyncSandbox.create()
        sandbox_id = sandbox.sandbox_id

        # Another code block
        same_sandbox = await AsyncSandbox.connect(sandbox_id)
        """

        if not auto_pause:
            raise ValueError("auto_pause must be True")

        timeout = timeout or cls.default_sandbox_timeout
        auto_pause = auto_pause or cls.default_sandbox_auto_pause

        # Temporary solution (02/12/2025),
        # Options discussed:
        # 1. No set - never sure how long the sandbox will be running
        # 2. Always set the timeout in code - the user can't just connect to the sandbox
        #       without changing the timeout, round trip to the server time
        # 3. Set the timeout in resume on backend - side effect on error
        # 4. Create new endpoint for connect
        try:
            await SandboxApi._cls_set_timeout(
                sandbox_id=sandbox_id,
                timeout=timeout,
                api_key=api_key,
                domain=domain,
                debug=debug,
                request_timeout=request_timeout,
            )
        except:
            # Sandbox is not running or found, ignore the error
            pass

        await SandboxApi._cls_resume(
            sandbox_id=sandbox_id,
            request_timeout=request_timeout,
            timeout=timeout,
            api_key=api_key,
            domain=domain,
            debug=debug,
            auto_pause=auto_pause,
        )

        connection_config = ConnectionConfig(
            api_key=api_key,
            domain=domain,
            debug=debug,
        )

        return cls(
            sandbox_id=sandbox_id,
            envd_version=None,
            connection_config=connection_config,
        )

    async def __aenter__(self):
        return self

    async def __aexit__(self, exc_type, exc_value, traceback):
        await self.pause()

    @overload
    async def kill(self, request_timeout: Optional[float] = None) -> bool:
        """
        Kill the sandbox.

        :param request_timeout: Timeout for the request in **seconds**

        :return: `True` if the sandbox was killed, `False` if the sandbox was not found
        """
        ...

    @overload
    @staticmethod
    async def kill(
        sandbox_id: str,
        api_key: Optional[str] = None,
        domain: Optional[str] = None,
        debug: Optional[bool] = None,
        request_timeout: Optional[float] = None,
    ) -> bool:
        """
        Kill the sandbox specified by sandbox ID.

        :param sandbox_id: Sandbox ID
        :param api_key: E2B API Key to use for authentication, defaults to `E2B_API_KEY` environment variable
        :param request_timeout: Timeout for the request in **seconds**

        :return: `True` if the sandbox was killed, `False` if the sandbox was not found
        """
        ...

    @class_method_variant("_cls_kill")
    async def kill(self, request_timeout: Optional[float] = None) -> bool:  # type: ignore
        config_dict = self.connection_config.__dict__
        config_dict.pop("access_token", None)
        config_dict.pop("api_url", None)

        if request_timeout:
            config_dict["request_timeout"] = request_timeout

        await SandboxApi._cls_kill(
            sandbox_id=self.sandbox_id,
            **self.connection_config.__dict__,
        )

    @overload
    async def set_timeout(
        self,
        timeout: int,
        request_timeout: Optional[float] = None,
    ) -> None:
        """
        Set the timeout of the sandbox.
        After the timeout expires the sandbox will be automatically paused.
        This method can extend or reduce the sandbox timeout set when creating the sandbox or from the last call to `.set_timeout`.

        Maximum time a sandbox can be kept alive is 24 hours (86_400 seconds) for Pro users and 1 hour (3_600 seconds) for Hobby users.

        :param timeout: Timeout for the sandbox in **seconds**
        :param request_timeout: Timeout for the request in **seconds**
        """
        ...

    @overload
    @staticmethod
    async def set_timeout(
        sandbox_id: str,
        timeout: int,
        api_key: Optional[str] = None,
        domain: Optional[str] = None,
        debug: Optional[bool] = None,
        request_timeout: Optional[float] = None,
    ) -> None:
        """
        Set the timeout of the specified sandbox.
        After the timeout expires the sandbox will be automatically paused.
        This method can extend or reduce the sandbox timeout set when creating the sandbox or from the last call to `.set_timeout`.

        Maximum time a sandbox can be kept alive is 24 hours (86_400 seconds) for Pro users and 1 hour (3_600 seconds) for Hobby users.

        :param sandbox_id: Sandbox ID
        :param timeout: Timeout for the sandbox in **seconds**
        :param request_timeout: Timeout for the request in **seconds**
        """
        ...

    @class_method_variant("_cls_set_timeout")
    async def set_timeout(  # type: ignore
        self,
        timeout: int,
        request_timeout: Optional[float] = None,
    ) -> None:
        config_dict = self.connection_config.__dict__
        config_dict.pop("access_token", None)
        config_dict.pop("api_url", None)

        if request_timeout:
            config_dict["request_timeout"] = request_timeout

        await SandboxApi._cls_set_timeout(
            sandbox_id=self.sandbox_id,
            timeout=timeout,
            **self.connection_config.__dict__,
        )

<<<<<<< HEAD
    async def pause(self, request_timeout: Optional[float] = None) -> str:
=======
    @classmethod
    async def resume(
        cls,
        sandbox_id: str,
        timeout: Optional[int] = None,
        api_key: Optional[str] = None,
        domain: Optional[str] = None,
        debug: Optional[bool] = None,
        request_timeout: Optional[float] = None,
    ):
        """
        Resume the sandbox.

        The **default sandbox timeout of 300 seconds** will be used for the resumed sandbox.
        If you pass a custom timeout via the `timeout` parameter, it will be used instead.

        :param sandbox_id: sandbox ID
        :param timeout: Timeout for the sandbox in **seconds**
        :param api_key: E2B API Key to use for authentication
        :param domain: Domain of the sandbox server
        :param debug: Enable debug mode
        :param request_timeout: Timeout for the request in **seconds**

        :return: A running sandbox instance
        """

        timeout = timeout or cls.default_sandbox_timeout

        await SandboxApi._cls_resume(
            sandbox_id=sandbox_id,
            request_timeout=request_timeout,
            timeout=timeout,
            api_key=api_key,
            domain=domain,
            debug=debug,
        )

        return await cls.connect(
            sandbox_id=sandbox_id,
            api_key=api_key,
            domain=domain,
            debug=debug,
        )

    async def pause(
        self,
        request_timeout: Optional[float] = None,
    ) -> str:
>>>>>>> 9291d809
        """
        Pause the sandbox.

        :param request_timeout: Timeout for the request in **seconds**

        :return: sandbox ID that can be used to resume the sandbox
        """

        await SandboxApi._cls_pause(
            sandbox_id=self.sandbox_id,
            api_key=self.connection_config.api_key,
            domain=self.connection_config.domain,
            debug=self.connection_config.debug,
            request_timeout=request_timeout,
        )

        return self.sandbox_id

<<<<<<< HEAD
    async def get_info(  # type: ignore
        self,
        request_timeout: Optional[float] = None,
    ) -> SandboxInfo:
        """
        Get sandbox information like sandbox ID, template, metadata, started at/end at date.
        :param request_timeout: Timeout for the request in **seconds**
        :return: Sandbox info
        """

=======
    @overload
    async def get_metrics(
        self, request_timeout: Optional[float] = None
    ) -> List[SandboxMetrics]:
        """
        Get the metrics of the current sandbox.

        :param request_timeout: Timeout for the request in **seconds**

        :return: List of sandbox metrics containing CPU and memory usage information
        """
        ...

    @overload
    @staticmethod
    async def get_metrics(
        sandbox_id: str,
        api_key: Optional[str] = None,
        domain: Optional[str] = None,
        debug: Optional[bool] = None,
        request_timeout: Optional[float] = None,
    ) -> List[SandboxMetrics]:
        """
        Get the metrics of the sandbox specified by sandbox ID.

        :param sandbox_id: Sandbox ID
        :param api_key: E2B API Key to use for authentication, defaults to `E2B_API_KEY` environment variable
        :param request_timeout: Timeout for the request in **seconds**

        :return: List of sandbox metrics containing CPU and memory usage information
        """
        ...

    @class_method_variant("_cls_get_metrics")
    async def get_metrics(  # type: ignore
        self,
        request_timeout: Optional[float] = None,
    ) -> List[SandboxMetrics]:
        """
        Get the metrics of the current sandbox.

        :param request_timeout: Timeout for the request in **seconds**

        :return: List of sandbox metrics containing CPU and memory usage information
        """
        if self._envd_version and Version(self._envd_version) < Version("0.1.5"):
            raise SandboxException(
                "Metrics are not supported in this version of the sandbox, please rebuild your template."
            )
>>>>>>> 9291d809
        config_dict = self.connection_config.__dict__
        config_dict.pop("access_token", None)
        config_dict.pop("api_url", None)

        if request_timeout:
            config_dict["request_timeout"] = request_timeout

<<<<<<< HEAD
        return await SandboxApi.get_info(
=======
        return await SandboxApi._cls_get_metrics(
>>>>>>> 9291d809
            sandbox_id=self.sandbox_id,
            **self.connection_config.__dict__,
        )<|MERGE_RESOLUTION|>--- conflicted
+++ resolved
@@ -1,9 +1,5 @@
 import logging
-<<<<<<< HEAD
-from typing import Dict, Optional, TypedDict, overload, Literal
-=======
 from typing import Dict, List, Optional, TypedDict, overload
->>>>>>> 9291d809
 
 import httpx
 from e2b.connection_config import ConnectionConfig
@@ -14,12 +10,8 @@
 from e2b.sandbox_async.commands.command import Commands
 from e2b.sandbox_async.commands.pty import Pty
 from e2b.sandbox_async.filesystem.filesystem import Filesystem
-<<<<<<< HEAD
-from e2b.sandbox_async.sandbox_api import SandboxApi, SandboxInfo
-=======
 from e2b.sandbox_async.sandbox_api import SandboxApi, SandboxMetrics
 from packaging.version import Version
->>>>>>> 9291d809
 from typing_extensions import Unpack
 
 logger = logging.getLogger(__name__)
@@ -440,58 +432,7 @@
             **self.connection_config.__dict__,
         )
 
-<<<<<<< HEAD
     async def pause(self, request_timeout: Optional[float] = None) -> str:
-=======
-    @classmethod
-    async def resume(
-        cls,
-        sandbox_id: str,
-        timeout: Optional[int] = None,
-        api_key: Optional[str] = None,
-        domain: Optional[str] = None,
-        debug: Optional[bool] = None,
-        request_timeout: Optional[float] = None,
-    ):
-        """
-        Resume the sandbox.
-
-        The **default sandbox timeout of 300 seconds** will be used for the resumed sandbox.
-        If you pass a custom timeout via the `timeout` parameter, it will be used instead.
-
-        :param sandbox_id: sandbox ID
-        :param timeout: Timeout for the sandbox in **seconds**
-        :param api_key: E2B API Key to use for authentication
-        :param domain: Domain of the sandbox server
-        :param debug: Enable debug mode
-        :param request_timeout: Timeout for the request in **seconds**
-
-        :return: A running sandbox instance
-        """
-
-        timeout = timeout or cls.default_sandbox_timeout
-
-        await SandboxApi._cls_resume(
-            sandbox_id=sandbox_id,
-            request_timeout=request_timeout,
-            timeout=timeout,
-            api_key=api_key,
-            domain=domain,
-            debug=debug,
-        )
-
-        return await cls.connect(
-            sandbox_id=sandbox_id,
-            api_key=api_key,
-            domain=domain,
-            debug=debug,
-        )
-
-    async def pause(
-        self,
-        request_timeout: Optional[float] = None,
-    ) -> str:
->>>>>>> 9291d809
         """
         Pause the sandbox.
 
@@ -510,18 +451,6 @@
 
         return self.sandbox_id
 
-<<<<<<< HEAD
-    async def get_info(  # type: ignore
-        self,
-        request_timeout: Optional[float] = None,
-    ) -> SandboxInfo:
-        """
-        Get sandbox information like sandbox ID, template, metadata, started at/end at date.
-        :param request_timeout: Timeout for the request in **seconds**
-        :return: Sandbox info
-        """
-
-=======
     @overload
     async def get_metrics(
         self, request_timeout: Optional[float] = None
@@ -571,7 +500,6 @@
             raise SandboxException(
                 "Metrics are not supported in this version of the sandbox, please rebuild your template."
             )
->>>>>>> 9291d809
         config_dict = self.connection_config.__dict__
         config_dict.pop("access_token", None)
         config_dict.pop("api_url", None)
@@ -579,11 +507,7 @@
         if request_timeout:
             config_dict["request_timeout"] = request_timeout
 
-<<<<<<< HEAD
-        return await SandboxApi.get_info(
-=======
         return await SandboxApi._cls_get_metrics(
->>>>>>> 9291d809
             sandbox_id=self.sandbox_id,
             **self.connection_config.__dict__,
         )