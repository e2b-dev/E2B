--- conflicted
+++ resolved
@@ -9,13 +9,9 @@
 from e2b.sandbox.utils import class_method_variant
 from e2b.sandbox_async.commands.command import Commands
 from e2b.sandbox_async.commands.pty import Pty
-<<<<<<< HEAD
 from e2b.sandbox_async.filesystem.filesystem import Filesystem
-from e2b.sandbox_async.sandbox_api import SandboxApi
+from e2b.sandbox_async.sandbox_api import SandboxApi, SandboxInfo
 from typing_extensions import Unpack
-=======
-from e2b.sandbox_async.sandbox_api import SandboxApi, SandboxInfo
->>>>>>> 6ac98dbe
 
 logger = logging.getLogger(__name__)
 
@@ -234,158 +230,6 @@
             connection_config=connection_config,
         )
 
-<<<<<<< HEAD
-=======
-    @classmethod
-    async def connect(
-        cls,
-        sandbox_id: str,
-        api_key: Optional[str] = None,
-        domain: Optional[str] = None,
-        debug: Optional[bool] = None,
-    ):
-        """
-        Connect to an existing sandbox.
-        With sandbox ID you can connect to the same sandbox from different places or environments (serverless functions, etc).
-
-        :param sandbox_id: Sandbox ID
-        :param api_key: E2B API Key to use for authentication, defaults to `E2B_API_KEY` environment variable
-
-        :return: sandbox instance for the existing sandbox
-
-        @example
-        ```python
-        sandbox = await AsyncSandbox.create()
-        sandbox_id = sandbox.sandbox_id
-
-        # Another code block
-        same_sandbox = await AsyncSandbox.connect(sandbox_id)
-        """
-        connection_config = ConnectionConfig(
-            api_key=api_key,
-            domain=domain,
-            debug=debug,
-        )
-
-        return cls(
-            sandbox_id=sandbox_id,
-            envd_version=None,
-            connection_config=connection_config,
-        )
-
->>>>>>> 6ac98dbe
-    async def __aenter__(self):
-        return self
-
-    async def __aexit__(self, exc_type, exc_value, traceback):
-        await self.pause()
-
-    @overload
-    async def kill(self, request_timeout: Optional[float] = None) -> bool:
-        """
-        Kill the sandbox.
-
-        :param request_timeout: Timeout for the request in **seconds**
-
-        :return: `True` if the sandbox was killed, `False` if the sandbox was not found
-        """
-        ...
-
-    @overload
-    @staticmethod
-    async def kill(
-        sandbox_id: str,
-        api_key: Optional[str] = None,
-        domain: Optional[str] = None,
-        debug: Optional[bool] = None,
-        request_timeout: Optional[float] = None,
-    ) -> bool:
-        """
-        Kill the sandbox specified by sandbox ID.
-
-        :param sandbox_id: Sandbox ID
-        :param api_key: E2B API Key to use for authentication, defaults to `E2B_API_KEY` environment variable
-        :param request_timeout: Timeout for the request in **seconds**
-
-        :return: `True` if the sandbox was killed, `False` if the sandbox was not found
-        """
-        ...
-
-    @class_method_variant("_cls_kill")
-    async def kill(self, request_timeout: Optional[float] = None) -> bool:  # type: ignore
-        config_dict = self.connection_config.__dict__
-        config_dict.pop("access_token", None)
-        config_dict.pop("api_url", None)
-
-        if request_timeout:
-            config_dict["request_timeout"] = request_timeout
-
-        await SandboxApi._cls_kill(
-            sandbox_id=self.sandbox_id,
-            **self.connection_config.__dict__,
-        )
-
-    @overload
-    async def set_timeout(
-        self,
-        timeout: int,
-        request_timeout: Optional[float] = None,
-    ) -> None:
-        """
-        Set the timeout of the sandbox.
-        After the timeout expires the sandbox will be automatically paused.
-        This method can extend or reduce the sandbox timeout set when creating the sandbox or from the last call to `.set_timeout`.
-
-        Maximum time a sandbox can be kept alive is 24 hours (86_400 seconds) for Pro users and 1 hour (3_600 seconds) for Hobby users.
-
-        :param timeout: Timeout for the sandbox in **seconds**
-        :param request_timeout: Timeout for the request in **seconds**
-        """
-        ...
-
-    @overload
-    @staticmethod
-    async def set_timeout(
-        sandbox_id: str,
-        timeout: int,
-        api_key: Optional[str] = None,
-        domain: Optional[str] = None,
-        debug: Optional[bool] = None,
-        request_timeout: Optional[float] = None,
-    ) -> None:
-        """
-        Set the timeout of the specified sandbox.
-        After the timeout expires the sandbox will be automatically paused.
-        This method can extend or reduce the sandbox timeout set when creating the sandbox or from the last call to `.set_timeout`.
-
-        Maximum time a sandbox can be kept alive is 24 hours (86_400 seconds) for Pro users and 1 hour (3_600 seconds) for Hobby users.
-
-        :param sandbox_id: Sandbox ID
-        :param timeout: Timeout for the sandbox in **seconds**
-        :param request_timeout: Timeout for the request in **seconds**
-        """
-        ...
-
-    @class_method_variant("_cls_set_timeout")
-    async def set_timeout(  # type: ignore
-        self,
-        timeout: int,
-        request_timeout: Optional[float] = None,
-    ) -> None:
-        config_dict = self.connection_config.__dict__
-        config_dict.pop("access_token", None)
-        config_dict.pop("api_url", None)
-
-        if request_timeout:
-            config_dict["request_timeout"] = request_timeout
-
-        await SandboxApi._cls_set_timeout(
-            sandbox_id=self.sandbox_id,
-            timeout=timeout,
-            **self.connection_config.__dict__,
-        )
-
-<<<<<<< HEAD
     @classmethod
     async def connect(
         cls,
@@ -460,7 +304,6 @@
             auto_pause=auto_pause,
         )
 
-
         connection_config = ConnectionConfig(
             api_key=api_key,
             domain=domain,
@@ -470,6 +313,118 @@
         return cls(
             sandbox_id=sandbox_id,
             connection_config=connection_config,
+            envd_version=None,
+        )
+
+    async def __aenter__(self):
+        return self
+
+    async def __aexit__(self, exc_type, exc_value, traceback):
+        await self.pause()
+
+    @overload
+    async def kill(self, request_timeout: Optional[float] = None) -> bool:
+        """
+        Kill the sandbox.
+
+        :param request_timeout: Timeout for the request in **seconds**
+
+        :return: `True` if the sandbox was killed, `False` if the sandbox was not found
+        """
+        ...
+
+    @overload
+    @staticmethod
+    async def kill(
+        sandbox_id: str,
+        api_key: Optional[str] = None,
+        domain: Optional[str] = None,
+        debug: Optional[bool] = None,
+        request_timeout: Optional[float] = None,
+    ) -> bool:
+        """
+        Kill the sandbox specified by sandbox ID.
+
+        :param sandbox_id: Sandbox ID
+        :param api_key: E2B API Key to use for authentication, defaults to `E2B_API_KEY` environment variable
+        :param request_timeout: Timeout for the request in **seconds**
+
+        :return: `True` if the sandbox was killed, `False` if the sandbox was not found
+        """
+        ...
+
+    @class_method_variant("_cls_kill")
+    async def kill(self, request_timeout: Optional[float] = None) -> bool:  # type: ignore
+        config_dict = self.connection_config.__dict__
+        config_dict.pop("access_token", None)
+        config_dict.pop("api_url", None)
+
+        if request_timeout:
+            config_dict["request_timeout"] = request_timeout
+
+        await SandboxApi._cls_kill(
+            sandbox_id=self.sandbox_id,
+            **self.connection_config.__dict__,
+        )
+
+    @overload
+    async def set_timeout(
+        self,
+        timeout: int,
+        request_timeout: Optional[float] = None,
+    ) -> None:
+        """
+        Set the timeout of the sandbox.
+        After the timeout expires the sandbox will be automatically paused.
+        This method can extend or reduce the sandbox timeout set when creating the sandbox or from the last call to `.set_timeout`.
+
+        Maximum time a sandbox can be kept alive is 24 hours (86_400 seconds) for Pro users and 1 hour (3_600 seconds) for Hobby users.
+
+        :param timeout: Timeout for the sandbox in **seconds**
+        :param request_timeout: Timeout for the request in **seconds**
+        """
+        ...
+
+    @overload
+    @staticmethod
+    async def set_timeout(
+        sandbox_id: str,
+        timeout: int,
+        api_key: Optional[str] = None,
+        domain: Optional[str] = None,
+        debug: Optional[bool] = None,
+        request_timeout: Optional[float] = None,
+    ) -> None:
+        """
+        Set the timeout of the specified sandbox.
+        After the timeout expires the sandbox will be automatically paused.
+        This method can extend or reduce the sandbox timeout set when creating the sandbox or from the last call to `.set_timeout`.
+
+        Maximum time a sandbox can be kept alive is 24 hours (86_400 seconds) for Pro users and 1 hour (3_600 seconds) for Hobby users.
+
+        :param sandbox_id: Sandbox ID
+        :param timeout: Timeout for the sandbox in **seconds**
+        :param request_timeout: Timeout for the request in **seconds**
+        """
+        ...
+
+    @class_method_variant("_cls_set_timeout")
+    async def set_timeout(  # type: ignore
+        self,
+        timeout: int,
+        request_timeout: Optional[float] = None,
+    ) -> None:
+        config_dict = self.connection_config.__dict__
+        config_dict.pop("access_token", None)
+        config_dict.pop("api_url", None)
+
+        if request_timeout:
+            config_dict["request_timeout"] = request_timeout
+
+        await SandboxApi._cls_set_timeout(
+            sandbox_id=self.sandbox_id,
+            timeout=timeout,
+            **self.connection_config.__dict__,
         )
 
     async def pause(self, request_timeout: Optional[float] = None) -> str:
@@ -490,7 +445,7 @@
         )
 
         return self.sandbox_id
-=======
+
     async def get_info(  # type: ignore
         self,
         request_timeout: Optional[float] = None,
@@ -511,5 +466,4 @@
         return await SandboxApi.get_info(
             sandbox_id=self.sandbox_id,
             **self.connection_config.__dict__,
-        )
->>>>>>> 6ac98dbe
+        )