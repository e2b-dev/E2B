--- conflicted
+++ resolved
@@ -9,13 +9,9 @@
 from e2b.sandbox.utils import class_method_variant
 from e2b.sandbox_async.commands.command import Commands
 from e2b.sandbox_async.commands.pty import Pty
-<<<<<<< HEAD
 from e2b.sandbox_async.filesystem.filesystem import Filesystem
 from e2b.sandbox_async.sandbox_api import SandboxApi, SandboxInfo
 from typing_extensions import Unpack
-=======
-from e2b.sandbox_async.sandbox_api import SandboxApi, SandboxInfo
->>>>>>> 4f6563c2
 
 logger = logging.getLogger(__name__)
 
@@ -34,6 +30,7 @@
 
 class AsyncSandboxOpts(TypedDict):
     sandbox_id: str
+    envd_version: Optional[str]
     envd_version: Optional[str]
     connection_config: ConnectionConfig
 
@@ -108,6 +105,7 @@
 
         self._envd_api_url = f"{'http' if self.connection_config.debug else 'https'}://{self.get_host(self.envd_port)}"
         self._envd_version = opts["envd_version"]
+        self._envd_version = opts["envd_version"]
 
         self._transport = AsyncTransportWithLogger(limits=self._limits)
         self._envd_api = httpx.AsyncClient(
@@ -117,6 +115,7 @@
 
         self._filesystem = Filesystem(
             self.envd_api_url,
+            self._envd_version,
             self._envd_version,
             self.connection_config,
             self._transport._pool,
@@ -210,6 +209,11 @@
             request_timeout=request_timeout,
         )
 
+        if connection_config.debug:
+            sandbox_id = "debug_sandbox_id"
+            envd_version = None
+        else:
+            response = await SandboxApi._create_sandbox(
         if connection_config.debug:
             sandbox_id = "debug_sandbox_id"
             envd_version = None
@@ -227,9 +231,12 @@
             )
             sandbox_id = response.sandbox_id
             envd_version = response.envd_version
+            sandbox_id = response.sandbox_id
+            envd_version = response.envd_version
 
         return cls(
             sandbox_id=sandbox_id,
+            envd_version=envd_version,
             envd_version=envd_version,
             connection_config=connection_config,
         )
@@ -432,7 +439,6 @@
             **self.connection_config.__dict__,
         )
 
-<<<<<<< HEAD
     async def pause(self, request_timeout: Optional[float] = None) -> str:
         """
         Pause the sandbox.
@@ -452,8 +458,6 @@
 
         return self.sandbox_id
 
-=======
->>>>>>> 4f6563c2
     async def get_info(  # type: ignore
         self,
         request_timeout: Optional[float] = None,
