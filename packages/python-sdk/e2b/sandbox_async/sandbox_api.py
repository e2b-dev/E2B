<<<<<<< HEAD
from typing import Dict, List, Optional

from e2b.api import AsyncApiClient, handle_api_exception
from e2b.api.client.api.sandboxes import (
=======
import urllib.parse
from typing import Optional, Dict, List
from packaging.version import Version

from e2b.sandbox.sandbox_api import SandboxInfo, SandboxApiBase, SandboxQuery
from e2b.exceptions import TemplateException
from e2b.api import AsyncApiClient, SandboxCreateResponse
from e2b.api.client.models import NewSandbox, PostSandboxesSandboxIDTimeoutBody
from e2b.api.client.api.sandboxes import (
    get_sandboxes_sandbox_id,
    post_sandboxes_sandbox_id_timeout,
    get_sandboxes,
>>>>>>> 6ac98dbe
    delete_sandboxes_sandbox_id,
    get_sandboxes,
    post_sandboxes,
    post_sandboxes_sandbox_id_pause,
    post_sandboxes_sandbox_id_resume,
    post_sandboxes_sandbox_id_timeout,
)
from e2b.api.client.models import (
    NewSandbox,
    PostSandboxesSandboxIDTimeoutBody,
    ResumedSandbox,
)
from e2b.connection_config import ConnectionConfig
from e2b.exceptions import TemplateException, NotFoundException
from e2b.sandbox.sandbox_api import SandboxApiBase, SandboxInfo
from packaging.version import Version


class SandboxApi(SandboxApiBase):
    @classmethod
    async def list(
        cls,
        api_key: Optional[str] = None,
        query: Optional[SandboxQuery] = None,
        domain: Optional[str] = None,
        debug: Optional[bool] = None,
        request_timeout: Optional[float] = None,
        headers: Optional[Dict[str, str]] = None,
    ) -> List[SandboxInfo]:
        """
        List all running sandboxes.

        :param api_key: API key to use for authentication, defaults to `E2B_API_KEY` environment variable
        :param query: Filter the list of sandboxes, e.g. by metadata `SandboxQuery(metadata={"key": "value"})`, if there are multiple filters they are combined with AND.
        :param domain: Domain to use for the request, only relevant for self-hosted environments
        :param debug: Enable debug mode, all requested are then sent to localhost
        :param request_timeout: Timeout for the request in **seconds**
        :param headers: Additional headers to send with the request

        :return: List of running sandboxes
        """
        config = ConnectionConfig(
            api_key=api_key,
            domain=domain,
            debug=debug,
            request_timeout=request_timeout,
            headers=headers,
        )

        # Convert filters to the format expected by the API
        metadata = None
        if query:
            if query.metadata:
                quoted_metadata = {
                    urllib.parse.quote(k): urllib.parse.quote(v)
                    for k, v in query.metadata.items()
                }
                metadata = urllib.parse.urlencode(quoted_metadata)

        async with AsyncApiClient(config) as api_client:
            res = await get_sandboxes.asyncio_detailed(
                client=api_client,
                metadata=metadata,
            )

        if res.status_code >= 300:
            raise handle_api_exception(res)

        if res.parsed is None:
            return []

        return [
            SandboxInfo(
                sandbox_id=SandboxApi._get_sandbox_id(
                    sandbox.sandbox_id,
                    sandbox.client_id,
                ),
                template_id=sandbox.template_id,
                name=sandbox.alias if isinstance(sandbox.alias, str) else None,
                metadata=(
                    sandbox.metadata if isinstance(sandbox.metadata, dict) else {}
                ),
                started_at=sandbox.started_at,
                end_at=sandbox.end_at,
            )
            for sandbox in res.parsed
        ]

    @classmethod
    async def get_info(
        cls,
        sandbox_id: str,
        api_key: Optional[str] = None,
        domain: Optional[str] = None,
        debug: Optional[bool] = None,
        request_timeout: Optional[float] = None,
        headers: Optional[Dict[str, str]] = None,
    ) -> SandboxInfo:
        """
        Get the sandbox info.
        :param sandbox_id: Sandbox ID
        :param api_key: API key to use for authentication, defaults to `E2B_API_KEY` environment variable
        :param domain: Domain to use for the request, defaults to `E2B_DOMAIN` environment variable
        :param debug: Debug mode, defaults to `E2B_DEBUG` environment variable
        :param request_timeout: Timeout for the request in **seconds**
        :param headers: Additional headers to send with the request

        :return: Sandbox info
        """
        config = ConnectionConfig(
            api_key=api_key,
            domain=domain,
            debug=debug,
            request_timeout=request_timeout,
            headers=headers,
        )

        async with AsyncApiClient(config) as api_client:
            res = await get_sandboxes_sandbox_id.asyncio_detailed(
                sandbox_id,
                client=api_client,
            )

            if res.status_code >= 300:
                raise handle_api_exception(res)

            if res.parsed is None:
                raise Exception("Body of the request is None")

            return SandboxInfo(
                sandbox_id=SandboxApi._get_sandbox_id(
                    res.parsed.sandbox_id,
                    res.parsed.client_id,
                ),
                template_id=res.parsed.template_id,
                name=res.parsed.alias if isinstance(res.parsed.alias, str) else None,
                metadata=(
                    res.parsed.metadata if isinstance(res.parsed.metadata, dict) else {}
                ),
                started_at=res.parsed.started_at,
                end_at=res.parsed.end_at,
            )

    @classmethod
    async def _cls_kill(
        cls,
        sandbox_id: str,
        api_key: Optional[str] = None,
        domain: Optional[str] = None,
        debug: Optional[bool] = None,
        request_timeout: Optional[float] = None,
        headers: Optional[Dict[str, str]] = None,
    ) -> bool:
        config = ConnectionConfig(
            api_key=api_key,
            domain=domain,
            debug=debug,
            request_timeout=request_timeout,
            headers=headers,
        )

        if config.debug:
            # Skip killing the sandbox in debug mode
            return True

        async with AsyncApiClient(config) as api_client:
            res = await delete_sandboxes_sandbox_id.asyncio_detailed(
                sandbox_id,
                client=api_client,
            )

            if res.status_code == 404:
                return False

            if res.status_code >= 300:
                raise handle_api_exception(res)

            return True

    @classmethod
    async def _cls_set_timeout(
        cls,
        sandbox_id: str,
        timeout: int,
        api_key: Optional[str] = None,
        domain: Optional[str] = None,
        debug: Optional[bool] = None,
        request_timeout: Optional[float] = None,
        headers: Optional[Dict[str, str]] = None,
    ) -> None:
        config = ConnectionConfig(
            api_key=api_key,
            domain=domain,
            debug=debug,
            request_timeout=request_timeout,
            headers=headers,
        )

        if config.debug:
            # Skip setting the timeout in debug mode
            return

        async with AsyncApiClient(config) as api_client:
            res = await post_sandboxes_sandbox_id_timeout.asyncio_detailed(
                sandbox_id,
                client=api_client,
                body=PostSandboxesSandboxIDTimeoutBody(timeout=timeout),
            )

            if res.status_code >= 300:
                raise handle_api_exception(res)

    @classmethod
    async def _create_sandbox(
        cls,
        template: str,
        timeout: int,
        auto_pause: bool,
        metadata: Optional[Dict[str, str]] = None,
        env_vars: Optional[Dict[str, str]] = None,
        api_key: Optional[str] = None,
        domain: Optional[str] = None,
        debug: Optional[bool] = None,
        request_timeout: Optional[float] = None,
        headers: Optional[Dict[str, str]] = None,
    ) -> SandboxCreateResponse:
        config = ConnectionConfig(
            api_key=api_key,
            domain=domain,
            debug=debug,
            request_timeout=request_timeout,
            headers=headers,
        )

        async with AsyncApiClient(config) as api_client:
            res = await post_sandboxes.asyncio_detailed(
                body=NewSandbox(
                    template_id=template,
                    metadata=metadata or {},
                    timeout=timeout,
                    env_vars=env_vars or {},
                    auto_pause=auto_pause,
                ),
                client=api_client,
            )

            if res.status_code >= 300:
                raise handle_api_exception(res)

            if res.parsed is None:
                raise Exception("Body of the request is None")

            if Version(res.parsed.envd_version) < Version("0.1.0"):
                await SandboxApi._cls_kill(
                    SandboxApi._get_sandbox_id(
                        res.parsed.sandbox_id,
                        res.parsed.client_id,
                    )
                )
                raise TemplateException(
                    "You need to update the template to use the new SDK. "
                    "You can do this by running `e2b template build` in the directory with the template."
                )

            return SandboxCreateResponse(
                sandbox_id=SandboxApi._get_sandbox_id(
                    res.parsed.sandbox_id,
                    res.parsed.client_id,
                ),
                envd_version=res.parsed.envd_version,
            )

    @staticmethod
    def _get_sandbox_id(sandbox_id: str, client_id: str) -> str:
        return f"{sandbox_id}-{client_id}"

    @classmethod
    async def _cls_resume(
        cls,
        sandbox_id: str,
        timeout: int,
        auto_pause: bool,
        api_key: Optional[str] = None,
        domain: Optional[str] = None,
        debug: Optional[bool] = None,
        request_timeout: Optional[float] = None,
    ) -> bool:
        config = ConnectionConfig(
            api_key=api_key,
            domain=domain,
            debug=debug,
            request_timeout=request_timeout,
        )

        async with AsyncApiClient(config) as api_client:
            res = await post_sandboxes_sandbox_id_resume.asyncio_detailed(
                sandbox_id,
                client=api_client,
                body=ResumedSandbox(timeout=timeout, auto_pause=auto_pause),
            )

            if res.status_code == 404:
                raise NotFoundException(f"Paused sandbox {sandbox_id} not found")

            if res.status_code == 409:
                return False

            if res.status_code >= 300:
                raise handle_api_exception(res)

            return True

    @classmethod
    async def _cls_pause(
        cls,
        sandbox_id: str,
        api_key: Optional[str] = None,
        domain: Optional[str] = None,
        debug: Optional[bool] = None,
        request_timeout: Optional[float] = None,
    ) -> bool:
        config = ConnectionConfig(
            api_key=api_key,
            domain=domain,
            debug=debug,
            request_timeout=request_timeout,
        )

        async with AsyncApiClient(config) as api_client:
            res = await post_sandboxes_sandbox_id_pause.asyncio_detailed(
                sandbox_id,
                client=api_client,
            )

            if res.status_code == 404:
                raise NotFoundException(f"Sandbox {sandbox_id} not found")

            if res.status_code == 409:
                return False

            if res.status_code >= 300:
                raise handle_api_exception(res)

            return True<|MERGE_RESOLUTION|>--- conflicted
+++ resolved
@@ -1,9 +1,3 @@
-<<<<<<< HEAD
-from typing import Dict, List, Optional
-
-from e2b.api import AsyncApiClient, handle_api_exception
-from e2b.api.client.api.sandboxes import (
-=======
 import urllib.parse
 from typing import Optional, Dict, List
 from packaging.version import Version
@@ -16,7 +10,6 @@
     get_sandboxes_sandbox_id,
     post_sandboxes_sandbox_id_timeout,
     get_sandboxes,
->>>>>>> 6ac98dbe
     delete_sandboxes_sandbox_id,
     get_sandboxes,
     post_sandboxes,
