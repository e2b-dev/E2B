--- conflicted
+++ resolved
@@ -291,28 +291,18 @@
         # Sandbox is not running, resume it
         config = ConnectionConfig(**opts)
 
-<<<<<<< HEAD
-        api_client = get_api_client(config)
-        res = await post_sandboxes_sandbox_id_connect.asyncio_detailed(
-            sandbox_id,
-            client=api_client,
-            body=ConnectSandbox(timeout=timeout),
-        )
-=======
-        async with AsyncApiClient(
+        api_client = get_api_client(
             config,
-            limits=SandboxBase._limits,
             headers={
                 "E2b-Sandbox-Id": sandbox_id,
                 "E2b-Sandbox-Port": config.envd_port,
             },
-        ) as api_client:
-            res = await post_sandboxes_sandbox_id_connect.asyncio_detailed(
-                sandbox_id,
-                client=api_client,
-                body=ConnectSandbox(timeout=timeout),
-            )
->>>>>>> bbeff746
+        )
+        res = await post_sandboxes_sandbox_id_connect.asyncio_detailed(
+            sandbox_id,
+            client=api_client,
+            body=ConnectSandbox(timeout=timeout),
+        )
 
         if res.status_code == 404:
             raise NotFoundException(f"Paused sandbox {sandbox_id} not found")
