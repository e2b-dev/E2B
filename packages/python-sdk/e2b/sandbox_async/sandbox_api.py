--- conflicted
+++ resolved
@@ -1,14 +1,7 @@
 from datetime import datetime
 from typing import Dict, List, Optional
 
-<<<<<<< HEAD
-from e2b.api import AsyncApiClient, handle_api_exception
-=======
-from e2b.sandbox.sandbox_api import SandboxInfo, SandboxApiBase
-from e2b.exceptions import TemplateException
-from e2b.api import AsyncApiClient, SandboxCreateResponse
-from e2b.api.client.models import NewSandbox, PostSandboxesSandboxIDTimeoutBody
->>>>>>> e3f953da
+from e2b.api import AsyncApiClient, SandboxCreateResponse, handle_api_exception
 from e2b.api.client.api.sandboxes import (
     delete_sandboxes_sandbox_id,
     get_sandboxes,
