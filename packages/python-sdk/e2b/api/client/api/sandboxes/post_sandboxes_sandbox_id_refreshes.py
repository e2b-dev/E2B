from http import HTTPStatus
from typing import Any, Optional, Union, cast

import httpx

from ...client import AuthenticatedClient, Client
<<<<<<< HEAD
from ...types import Response, UNSET
from ... import errors

from ...models.post_sandboxes_sandbox_id_refreshes_body import (
    PostSandboxesSandboxIDRefreshesBody,
)
from typing import cast
=======
from ...models.error import Error
from ...models.post_sandboxes_sandbox_id_refreshes_body import (
    PostSandboxesSandboxIDRefreshesBody,
)
from ...types import Response
>>>>>>> 6ac98dbe


def _get_kwargs(
    sandbox_id: str,
    *,
    body: PostSandboxesSandboxIDRefreshesBody,
) -> dict[str, Any]:
    headers: dict[str, Any] = {}

    _kwargs: dict[str, Any] = {
        "method": "post",
        "url": "/sandboxes/{sandbox_id}/refreshes".format(
            sandbox_id=sandbox_id,
        ),
    }

    _body = body.to_dict()

    _kwargs["json"] = _body
    headers["Content-Type"] = "application/json"

    _kwargs["headers"] = headers
    return _kwargs


def _parse_response(
    *, client: Union[AuthenticatedClient, Client], response: httpx.Response
<<<<<<< HEAD
) -> Optional[Any]:
    if response.status_code == 204:
        return None
    if response.status_code == 401:
        return None
    if response.status_code == 404:
        return None
=======
) -> Optional[Union[Any, Error]]:
    if response.status_code == 204:
        response_204 = cast(Any, None)
        return response_204
    if response.status_code == 401:
        response_401 = Error.from_dict(response.json())

        return response_401
    if response.status_code == 404:
        response_404 = Error.from_dict(response.json())

        return response_404
>>>>>>> 6ac98dbe
    if client.raise_on_unexpected_status:
        raise errors.UnexpectedStatus(response.status_code, response.content)
    else:
        return None


def _build_response(
    *, client: Union[AuthenticatedClient, Client], response: httpx.Response
<<<<<<< HEAD
) -> Response[Any]:
=======
) -> Response[Union[Any, Error]]:
>>>>>>> 6ac98dbe
    return Response(
        status_code=HTTPStatus(response.status_code),
        content=response.content,
        headers=response.headers,
        parsed=_parse_response(client=client, response=response),
    )


def sync_detailed(
    sandbox_id: str,
    *,
    client: AuthenticatedClient,
    body: PostSandboxesSandboxIDRefreshesBody,
) -> Response[Union[Any, Error]]:
    """Refresh the sandbox extending its time to live

    Args:
        sandbox_id (str):
        body (PostSandboxesSandboxIDRefreshesBody):

    Raises:
        errors.UnexpectedStatus: If the server returns an undocumented status code and Client.raise_on_unexpected_status is True.
        httpx.TimeoutException: If the request takes longer than Client.timeout.

    Returns:
        Response[Union[Any, Error]]
    """

    kwargs = _get_kwargs(
        sandbox_id=sandbox_id,
        body=body,
    )

    response = client.get_httpx_client().request(
        **kwargs,
    )

    return _build_response(client=client, response=response)


def sync(
    sandbox_id: str,
    *,
    client: AuthenticatedClient,
    body: PostSandboxesSandboxIDRefreshesBody,
) -> Optional[Union[Any, Error]]:
    """Refresh the sandbox extending its time to live

    Args:
        sandbox_id (str):
        body (PostSandboxesSandboxIDRefreshesBody):

    Raises:
        errors.UnexpectedStatus: If the server returns an undocumented status code and Client.raise_on_unexpected_status is True.
        httpx.TimeoutException: If the request takes longer than Client.timeout.

    Returns:
        Union[Any, Error]
    """

    return sync_detailed(
        sandbox_id=sandbox_id,
        client=client,
        body=body,
    ).parsed


async def asyncio_detailed(
    sandbox_id: str,
    *,
    client: AuthenticatedClient,
    body: PostSandboxesSandboxIDRefreshesBody,
) -> Response[Union[Any, Error]]:
    """Refresh the sandbox extending its time to live

    Args:
        sandbox_id (str):
        body (PostSandboxesSandboxIDRefreshesBody):

    Raises:
        errors.UnexpectedStatus: If the server returns an undocumented status code and Client.raise_on_unexpected_status is True.
        httpx.TimeoutException: If the request takes longer than Client.timeout.

    Returns:
        Response[Union[Any, Error]]
    """

    kwargs = _get_kwargs(
        sandbox_id=sandbox_id,
        body=body,
    )

    response = await client.get_async_httpx_client().request(**kwargs)

    return _build_response(client=client, response=response)


async def asyncio(
    sandbox_id: str,
    *,
    client: AuthenticatedClient,
    body: PostSandboxesSandboxIDRefreshesBody,
) -> Optional[Union[Any, Error]]:
    """Refresh the sandbox extending its time to live

    Args:
        sandbox_id (str):
        body (PostSandboxesSandboxIDRefreshesBody):

    Raises:
        errors.UnexpectedStatus: If the server returns an undocumented status code and Client.raise_on_unexpected_status is True.
        httpx.TimeoutException: If the request takes longer than Client.timeout.

    Returns:
        Union[Any, Error]
    """

    return (
        await asyncio_detailed(
            sandbox_id=sandbox_id,
            client=client,
            body=body,
        )
    ).parsed<|MERGE_RESOLUTION|>--- conflicted
+++ resolved
@@ -4,21 +4,11 @@
 import httpx
 
 from ...client import AuthenticatedClient, Client
-<<<<<<< HEAD
-from ...types import Response, UNSET
-from ... import errors
-
-from ...models.post_sandboxes_sandbox_id_refreshes_body import (
-    PostSandboxesSandboxIDRefreshesBody,
-)
-from typing import cast
-=======
 from ...models.error import Error
 from ...models.post_sandboxes_sandbox_id_refreshes_body import (
     PostSandboxesSandboxIDRefreshesBody,
 )
 from ...types import Response
->>>>>>> 6ac98dbe
 
 
 def _get_kwargs(
@@ -46,15 +36,6 @@
 
 def _parse_response(
     *, client: Union[AuthenticatedClient, Client], response: httpx.Response
-<<<<<<< HEAD
-) -> Optional[Any]:
-    if response.status_code == 204:
-        return None
-    if response.status_code == 401:
-        return None
-    if response.status_code == 404:
-        return None
-=======
 ) -> Optional[Union[Any, Error]]:
     if response.status_code == 204:
         response_204 = cast(Any, None)
@@ -67,7 +48,6 @@
         response_404 = Error.from_dict(response.json())
 
         return response_404
->>>>>>> 6ac98dbe
     if client.raise_on_unexpected_status:
         raise errors.UnexpectedStatus(response.status_code, response.content)
     else:
@@ -76,11 +56,7 @@
 
 def _build_response(
     *, client: Union[AuthenticatedClient, Client], response: httpx.Response
-<<<<<<< HEAD
-) -> Response[Any]:
-=======
 ) -> Response[Union[Any, Error]]:
->>>>>>> 6ac98dbe
     return Response(
         status_code=HTTPStatus(response.status_code),
         content=response.content,
