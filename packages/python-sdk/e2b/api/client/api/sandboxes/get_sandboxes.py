--- conflicted
+++ resolved
@@ -11,13 +11,6 @@
 
 def _get_kwargs(
     *,
-<<<<<<< HEAD
-    query: Union[Unset, str] = UNSET,
-) -> Dict[str, Any]:
-    params: Dict[str, Any] = {}
-
-    params["query"] = query
-=======
     filter_: Union[Unset, List[str]] = UNSET,
 ) -> Dict[str, Any]:
     params: Dict[str, Any] = {}
@@ -27,7 +20,6 @@
         json_filter_ = filter_
 
     params["filter"] = json_filter_
->>>>>>> 4b5d17e8
 
     params = {k: v for k, v in params.items() if v is not UNSET and v is not None}
 
@@ -81,20 +73,8 @@
 def sync_detailed(
     *,
     client: AuthenticatedClient,
-<<<<<<< HEAD
-    query: Union[Unset, str] = UNSET,
-=======
-    filter_: Union[Unset, List[str]] = UNSET,
->>>>>>> 4b5d17e8
 ) -> Response[Union[Any, List["RunningSandbox"]]]:
     """List all running sandboxes
-
-    Args:
-<<<<<<< HEAD
-        query (Union[Unset, str]):
-=======
-        filter_ (Union[Unset, List[str]]):
->>>>>>> 4b5d17e8
 
     Raises:
         errors.UnexpectedStatus: If the server returns an undocumented status code and Client.raise_on_unexpected_status is True.
@@ -104,13 +84,7 @@
         Response[Union[Any, List['RunningSandbox']]]
     """
 
-    kwargs = _get_kwargs(
-<<<<<<< HEAD
-        query=query,
-=======
-        filter_=filter_,
->>>>>>> 4b5d17e8
-    )
+    kwargs = _get_kwargs()
 
     response = client.get_httpx_client().request(
         **kwargs,
@@ -122,20 +96,8 @@
 def sync(
     *,
     client: AuthenticatedClient,
-<<<<<<< HEAD
-    query: Union[Unset, str] = UNSET,
-=======
-    filter_: Union[Unset, List[str]] = UNSET,
->>>>>>> 4b5d17e8
 ) -> Optional[Union[Any, List["RunningSandbox"]]]:
     """List all running sandboxes
-
-    Args:
-<<<<<<< HEAD
-        query (Union[Unset, str]):
-=======
-        filter_ (Union[Unset, List[str]]):
->>>>>>> 4b5d17e8
 
     Raises:
         errors.UnexpectedStatus: If the server returns an undocumented status code and Client.raise_on_unexpected_status is True.
@@ -147,31 +109,14 @@
 
     return sync_detailed(
         client=client,
-<<<<<<< HEAD
-        query=query,
-=======
-        filter_=filter_,
->>>>>>> 4b5d17e8
     ).parsed
 
 
 async def asyncio_detailed(
     *,
     client: AuthenticatedClient,
-<<<<<<< HEAD
-    query: Union[Unset, str] = UNSET,
-=======
-    filter_: Union[Unset, List[str]] = UNSET,
->>>>>>> 4b5d17e8
 ) -> Response[Union[Any, List["RunningSandbox"]]]:
     """List all running sandboxes
-
-    Args:
-<<<<<<< HEAD
-        query (Union[Unset, str]):
-=======
-        filter_ (Union[Unset, List[str]]):
->>>>>>> 4b5d17e8
 
     Raises:
         errors.UnexpectedStatus: If the server returns an undocumented status code and Client.raise_on_unexpected_status is True.
@@ -181,13 +126,7 @@
         Response[Union[Any, List['RunningSandbox']]]
     """
 
-    kwargs = _get_kwargs(
-<<<<<<< HEAD
-        query=query,
-=======
-        filter_=filter_,
->>>>>>> 4b5d17e8
-    )
+    kwargs = _get_kwargs()
 
     response = await client.get_async_httpx_client().request(**kwargs)
 
@@ -197,20 +136,8 @@
 async def asyncio(
     *,
     client: AuthenticatedClient,
-<<<<<<< HEAD
-    query: Union[Unset, str] = UNSET,
-=======
-    filter_: Union[Unset, List[str]] = UNSET,
->>>>>>> 4b5d17e8
 ) -> Optional[Union[Any, List["RunningSandbox"]]]:
     """List all running sandboxes
-
-    Args:
-<<<<<<< HEAD
-        query (Union[Unset, str]):
-=======
-        filter_ (Union[Unset, List[str]]):
->>>>>>> 4b5d17e8
 
     Raises:
         errors.UnexpectedStatus: If the server returns an undocumented status code and Client.raise_on_unexpected_status is True.
@@ -223,10 +150,5 @@
     return (
         await asyncio_detailed(
             client=client,
-<<<<<<< HEAD
-            query=query,
-=======
-            filter_=filter_,
->>>>>>> 4b5d17e8
         )
     ).parsed