--- conflicted
+++ resolved
@@ -5,12 +5,7 @@
 
 from ... import errors
 from ...client import AuthenticatedClient, Client
-<<<<<<< HEAD
-from ...models.error import Error
-from ...models.running_sandbox import RunningSandbox
-=======
 from ...models.listed_sandbox import ListedSandbox
->>>>>>> 9291d809
 from ...types import UNSET, Response, Unset
 
 
@@ -35,11 +30,7 @@
 
 def _parse_response(
     *, client: Union[AuthenticatedClient, Client], response: httpx.Response
-<<<<<<< HEAD
-) -> Optional[Union[Error, list["RunningSandbox"]]]:
-=======
 ) -> Optional[Union[Any, list["ListedSandbox"]]]:
->>>>>>> 9291d809
     if response.status_code == 200:
         response_200 = []
         _response_200 = response.json()
@@ -69,11 +60,7 @@
 
 def _build_response(
     *, client: Union[AuthenticatedClient, Client], response: httpx.Response
-<<<<<<< HEAD
-) -> Response[Union[Error, list["RunningSandbox"]]]:
-=======
 ) -> Response[Union[Any, list["ListedSandbox"]]]:
->>>>>>> 9291d809
     return Response(
         status_code=HTTPStatus(response.status_code),
         content=response.content,
@@ -86,11 +73,7 @@
     *,
     client: AuthenticatedClient,
     metadata: Union[Unset, str] = UNSET,
-<<<<<<< HEAD
-) -> Response[Union[Error, list["RunningSandbox"]]]:
-=======
 ) -> Response[Union[Any, list["ListedSandbox"]]]:
->>>>>>> 9291d809
     """List all running sandboxes
 
     Args:
@@ -101,11 +84,7 @@
         httpx.TimeoutException: If the request takes longer than Client.timeout.
 
     Returns:
-<<<<<<< HEAD
-        Response[Union[Error, list['RunningSandbox']]]
-=======
         Response[Union[Any, list['ListedSandbox']]]
->>>>>>> 9291d809
     """
 
     kwargs = _get_kwargs(
@@ -123,11 +102,7 @@
     *,
     client: AuthenticatedClient,
     metadata: Union[Unset, str] = UNSET,
-<<<<<<< HEAD
-) -> Optional[Union[Error, list["RunningSandbox"]]]:
-=======
 ) -> Optional[Union[Any, list["ListedSandbox"]]]:
->>>>>>> 9291d809
     """List all running sandboxes
 
     Args:
@@ -138,11 +113,7 @@
         httpx.TimeoutException: If the request takes longer than Client.timeout.
 
     Returns:
-<<<<<<< HEAD
-        Union[Error, list['RunningSandbox']]
-=======
         Union[Any, list['ListedSandbox']]
->>>>>>> 9291d809
     """
 
     return sync_detailed(
@@ -155,11 +126,7 @@
     *,
     client: AuthenticatedClient,
     metadata: Union[Unset, str] = UNSET,
-<<<<<<< HEAD
-) -> Response[Union[Error, list["RunningSandbox"]]]:
-=======
 ) -> Response[Union[Any, list["ListedSandbox"]]]:
->>>>>>> 9291d809
     """List all running sandboxes
 
     Args:
@@ -170,11 +137,7 @@
         httpx.TimeoutException: If the request takes longer than Client.timeout.
 
     Returns:
-<<<<<<< HEAD
-        Response[Union[Error, list['RunningSandbox']]]
-=======
         Response[Union[Any, list['ListedSandbox']]]
->>>>>>> 9291d809
     """
 
     kwargs = _get_kwargs(
@@ -190,11 +153,7 @@
     *,
     client: AuthenticatedClient,
     metadata: Union[Unset, str] = UNSET,
-<<<<<<< HEAD
-) -> Optional[Union[Error, list["RunningSandbox"]]]:
-=======
 ) -> Optional[Union[Any, list["ListedSandbox"]]]:
->>>>>>> 9291d809
     """List all running sandboxes
 
     Args:
@@ -205,11 +164,7 @@
         httpx.TimeoutException: If the request takes longer than Client.timeout.
 
     Returns:
-<<<<<<< HEAD
-        Union[Error, list['RunningSandbox']]
-=======
         Union[Any, list['ListedSandbox']]
->>>>>>> 9291d809
     """
 
     return (
