--- conflicted
+++ resolved
@@ -2,11 +2,7 @@
 
 from collections.abc import MutableMapping
 from http import HTTPStatus
-<<<<<<< HEAD
-from typing import BinaryIO, Generic, Optional, TypeVar, Literal
-=======
 from typing import BinaryIO, Generic, Literal, Optional, TypeVar
->>>>>>> 6ac98dbe
 
 from attrs import define
 
