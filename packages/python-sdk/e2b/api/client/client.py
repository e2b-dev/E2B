--- conflicted
+++ resolved
@@ -1,9 +1,5 @@
 import ssl
-<<<<<<< HEAD
-from typing import Any, Union, Optional
-=======
 from typing import Any, Optional, Union
->>>>>>> 6ac98dbe
 
 from attrs import define, field, evolve
 import httpx
