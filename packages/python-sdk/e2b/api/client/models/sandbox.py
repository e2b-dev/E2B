--- conflicted
+++ resolved
@@ -1,9 +1,5 @@
-<<<<<<< HEAD
-from typing import Any, TypeVar, Optional, BinaryIO, TextIO, TYPE_CHECKING
-=======
 from collections.abc import Mapping
 from typing import Any, TypeVar, Union
->>>>>>> 6ac98dbe
 
 from attrs import define as _attrs_define
 from attrs import field as _attrs_field
@@ -34,14 +30,6 @@
     template_id: str
     alias: Union[Unset, str] = UNSET
     additional_properties: dict[str, Any] = _attrs_field(init=False, factory=dict)
-<<<<<<< HEAD
-
-    def to_dict(self) -> dict[str, Any]:
-        template_id = self.template_id
-
-        sandbox_id = self.sandbox_id
-=======
->>>>>>> 6ac98dbe
 
     def to_dict(self) -> dict[str, Any]:
         client_id = self.client_id
@@ -70,17 +58,8 @@
         return field_dict
 
     @classmethod
-<<<<<<< HEAD
-    def from_dict(cls: type[T], src_dict: dict[str, Any]) -> T:
-        d = src_dict.copy()
-        template_id = d.pop("templateID")
-
-        sandbox_id = d.pop("sandboxID")
-
-=======
     def from_dict(cls: type[T], src_dict: Mapping[str, Any]) -> T:
         d = dict(src_dict)
->>>>>>> 6ac98dbe
         client_id = d.pop("clientID")
 
         envd_version = d.pop("envdVersion")
