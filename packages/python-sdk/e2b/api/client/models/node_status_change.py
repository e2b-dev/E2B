from collections.abc import Mapping
from typing import Any, TypeVar

from attrs import define as _attrs_define
from attrs import field as _attrs_field

from ..models.node_status import NodeStatus, check_node_status

T = TypeVar("T", bound="NodeStatusChange")


@_attrs_define
class NodeStatusChange:
    """
    Attributes:
        status (NodeStatus): Status of the node
    """

    status: NodeStatus
    additional_properties: dict[str, Any] = _attrs_field(init=False, factory=dict)

    def to_dict(self) -> dict[str, Any]:
        status: str = self.status

        field_dict: dict[str, Any] = {}
        field_dict.update(self.additional_properties)
        field_dict.update(
            {
                "status": status,
            }
        )

        return field_dict

    @classmethod
<<<<<<< HEAD
    def from_dict(cls: type[T], src_dict: Mapping[str, Any]) -> T:
        d = dict(src_dict)
        status = NodeStatus(d.pop("status"))
=======
    def from_dict(cls: type[T], src_dict: dict[str, Any]) -> T:
        d = src_dict.copy()
        status = check_node_status(d.pop("status"))
>>>>>>> 9291d809

        node_status_change = cls(
            status=status,
        )

        node_status_change.additional_properties = d
        return node_status_change

    @property
    def additional_keys(self) -> list[str]:
        return list(self.additional_properties.keys())

    def __getitem__(self, key: str) -> Any:
        return self.additional_properties[key]

    def __setitem__(self, key: str, value: Any) -> None:
        self.additional_properties[key] = value

    def __delitem__(self, key: str) -> None:
        del self.additional_properties[key]

    def __contains__(self, key: str) -> bool:
        return key in self.additional_properties<|MERGE_RESOLUTION|>--- conflicted
+++ resolved
@@ -33,15 +33,9 @@
         return field_dict
 
     @classmethod
-<<<<<<< HEAD
-    def from_dict(cls: type[T], src_dict: Mapping[str, Any]) -> T:
-        d = dict(src_dict)
-        status = NodeStatus(d.pop("status"))
-=======
     def from_dict(cls: type[T], src_dict: dict[str, Any]) -> T:
         d = src_dict.copy()
         status = check_node_status(d.pop("status"))
->>>>>>> 9291d809
 
         node_status_change = cls(
             status=status,
