<<<<<<< HEAD
from typing import Any, TypeVar, Optional, BinaryIO, TextIO, TYPE_CHECKING
=======
from collections.abc import Mapping
from typing import TYPE_CHECKING, Any, TypeVar
>>>>>>> 6ac98dbe

from attrs import define as _attrs_define
from attrs import field as _attrs_field

from ..types import UNSET, Unset

from typing import cast

if TYPE_CHECKING:
    from ..models.sandbox_log import SandboxLog


T = TypeVar("T", bound="SandboxLogs")


@_attrs_define
class SandboxLogs:
    """
    Attributes:
        logs (list['SandboxLog']): Logs of the sandbox
    """

    logs: list["SandboxLog"]
    additional_properties: dict[str, Any] = _attrs_field(init=False, factory=dict)
<<<<<<< HEAD

    def to_dict(self) -> dict[str, Any]:
        from ..models.sandbox_log import SandboxLog

=======

    def to_dict(self) -> dict[str, Any]:
>>>>>>> 6ac98dbe
        logs = []
        for logs_item_data in self.logs:
            logs_item = logs_item_data.to_dict()
            logs.append(logs_item)

        field_dict: dict[str, Any] = {}
        field_dict.update(self.additional_properties)
        field_dict.update(
            {
                "logs": logs,
            }
        )

        return field_dict

    @classmethod
<<<<<<< HEAD
    def from_dict(cls: type[T], src_dict: dict[str, Any]) -> T:
=======
    def from_dict(cls: type[T], src_dict: Mapping[str, Any]) -> T:
>>>>>>> 6ac98dbe
        from ..models.sandbox_log import SandboxLog

        d = dict(src_dict)
        logs = []
        _logs = d.pop("logs")
        for logs_item_data in _logs:
            logs_item = SandboxLog.from_dict(logs_item_data)

            logs.append(logs_item)

        sandbox_logs = cls(
            logs=logs,
        )

        sandbox_logs.additional_properties = d
        return sandbox_logs

    @property
    def additional_keys(self) -> list[str]:
        return list(self.additional_properties.keys())

    def __getitem__(self, key: str) -> Any:
        return self.additional_properties[key]

    def __setitem__(self, key: str, value: Any) -> None:
        self.additional_properties[key] = value

    def __delitem__(self, key: str) -> None:
        del self.additional_properties[key]

    def __contains__(self, key: str) -> bool:
        return key in self.additional_properties<|MERGE_RESOLUTION|>--- conflicted
+++ resolved
@@ -1,9 +1,5 @@
-<<<<<<< HEAD
-from typing import Any, TypeVar, Optional, BinaryIO, TextIO, TYPE_CHECKING
-=======
 from collections.abc import Mapping
 from typing import TYPE_CHECKING, Any, TypeVar
->>>>>>> 6ac98dbe
 
 from attrs import define as _attrs_define
 from attrs import field as _attrs_field
@@ -28,15 +24,8 @@
 
     logs: list["SandboxLog"]
     additional_properties: dict[str, Any] = _attrs_field(init=False, factory=dict)
-<<<<<<< HEAD
 
     def to_dict(self) -> dict[str, Any]:
-        from ..models.sandbox_log import SandboxLog
-
-=======
-
-    def to_dict(self) -> dict[str, Any]:
->>>>>>> 6ac98dbe
         logs = []
         for logs_item_data in self.logs:
             logs_item = logs_item_data.to_dict()
@@ -53,11 +42,7 @@
         return field_dict
 
     @classmethod
-<<<<<<< HEAD
-    def from_dict(cls: type[T], src_dict: dict[str, Any]) -> T:
-=======
     def from_dict(cls: type[T], src_dict: Mapping[str, Any]) -> T:
->>>>>>> 6ac98dbe
         from ..models.sandbox_log import SandboxLog
 
         d = dict(src_dict)
