--- conflicted
+++ resolved
@@ -1,9 +1,5 @@
-<<<<<<< HEAD
-from typing import Any, TypeVar, Optional, BinaryIO, TextIO, TYPE_CHECKING
-=======
 from collections.abc import Mapping
 from typing import Any, TypeVar, Union
->>>>>>> 6ac98dbe
 
 from attrs import define as _attrs_define
 from attrs import field as _attrs_field
@@ -22,30 +18,17 @@
     """
     Attributes:
         template_id (str): Identifier of the required template
-<<<<<<< HEAD
-        timeout (Union[Unset, int]): Time to live for the sandbox in seconds. Default: 15.
         auto_pause (Union[Unset, bool]): Automatically pauses the sandbox after the timeout Default: False.
-        metadata (Union[Unset, Any]):
-=======
-        auto_pause (Union[Unset, bool]): Automatically pauses the sandbox after the timeout Default: False.
->>>>>>> 6ac98dbe
         env_vars (Union[Unset, Any]):
         metadata (Union[Unset, Any]):
         timeout (Union[Unset, int]): Time to live for the sandbox in seconds. Default: 15.
     """
 
     template_id: str
-<<<<<<< HEAD
-    timeout: Union[Unset, int] = 15
-    auto_pause: Union[Unset, bool] = False
-    metadata: Union[Unset, Any] = UNSET
-    env_vars: Union[Unset, Any] = UNSET
-=======
     auto_pause: Union[Unset, bool] = False
     env_vars: Union[Unset, Any] = UNSET
     metadata: Union[Unset, Any] = UNSET
     timeout: Union[Unset, int] = 15
->>>>>>> 6ac98dbe
     additional_properties: dict[str, Any] = _attrs_field(init=False, factory=dict)
 
     def to_dict(self) -> dict[str, Any]:
@@ -54,8 +37,6 @@
         auto_pause = self.auto_pause
 
         env_vars = self.env_vars
-
-        auto_pause = self.auto_pause
 
         metadata = self.metadata
 
@@ -68,17 +49,8 @@
                 "templateID": template_id,
             }
         )
-<<<<<<< HEAD
-        if timeout is not UNSET:
-            field_dict["timeout"] = timeout
         if auto_pause is not UNSET:
             field_dict["autoPause"] = auto_pause
-        if metadata is not UNSET:
-            field_dict["metadata"] = metadata
-=======
-        if auto_pause is not UNSET:
-            field_dict["autoPause"] = auto_pause
->>>>>>> 6ac98dbe
         if env_vars is not UNSET:
             field_dict["envVars"] = env_vars
         if metadata is not UNSET:
@@ -89,20 +61,13 @@
         return field_dict
 
     @classmethod
-<<<<<<< HEAD
-    def from_dict(cls: type[T], src_dict: dict[str, Any]) -> T:
-        d = src_dict.copy()
-=======
     def from_dict(cls: type[T], src_dict: Mapping[str, Any]) -> T:
         d = dict(src_dict)
->>>>>>> 6ac98dbe
         template_id = d.pop("templateID")
 
         auto_pause = d.pop("autoPause", UNSET)
 
         env_vars = d.pop("envVars", UNSET)
-
-        auto_pause = d.pop("autoPause", UNSET)
 
         metadata = d.pop("metadata", UNSET)
 
@@ -110,13 +75,7 @@
 
         new_sandbox = cls(
             template_id=template_id,
-<<<<<<< HEAD
-            timeout=timeout,
             auto_pause=auto_pause,
-            metadata=metadata,
-=======
-            auto_pause=auto_pause,
->>>>>>> 6ac98dbe
             env_vars=env_vars,
             metadata=metadata,
             timeout=timeout,
