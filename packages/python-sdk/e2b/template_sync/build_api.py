--- conflicted
+++ resolved
@@ -91,17 +91,9 @@
         tar_buffer = tar_file_stream(
             file_name, context_path, ignore_patterns, resolve_symlinks
         )
-<<<<<<< HEAD
-
-    try:
         client = api_client.get_httpx_client()
         response = client.put(url, content=tar_buffer.getvalue())
         response.raise_for_status()
-=======
-        with httpx.Client() as client:
-            response = client.put(url, content=tar_buffer.getvalue())
-            response.raise_for_status()
->>>>>>> 45d782f3
     except httpx.HTTPStatusError as e:
         raise FileUploadException(f"Failed to upload file: {e}").with_traceback(
             stack_trace
