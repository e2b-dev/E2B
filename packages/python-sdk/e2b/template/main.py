import json
from typing import Dict, List, Optional, Union
from types import TracebackType
from httpx import Limits

from e2b.template.dockerfile_parser import parse_dockerfile
from e2b.template.types import (
    CopyItem,
    Instruction,
    TemplateType,
    RegistryConfig,
)
from e2b.template.utils import (
    calculate_files_hash,
    get_caller_directory,
    pad_octal,
    read_dockerignore,
<<<<<<< HEAD
    capture_stack_trace,
=======
    read_gcp_service_account_json,
>>>>>>> 9cbcaa40
)
from e2b.template.readycmd import ReadyCmd


class TemplateBuilder:
    def __init__(self, template: "TemplateBase"):
        self._template = template

    def copy(
        self,
        src: Union[str, List[CopyItem]],
        dest: Optional[str] = None,
        force_upload: Optional[bool] = None,
        user: Optional[str] = None,
        mode: Optional[int] = None,
    ) -> "TemplateBuilder":
        if isinstance(src, str):
            # Single copy operation
            if dest is None:
                raise ValueError("dest parameter is required when src is a string")
            copy_items: List[CopyItem] = [
                {
                    "src": src,
                    "dest": dest,
                    "forceUpload": force_upload,
                    "user": user,
                    "mode": mode,
                }
            ]
        else:
            # Multiple copy operations
            copy_items = src

        for copy_item in copy_items:
            args = [
                copy_item["src"],
                copy_item["dest"],
                user or "",
                pad_octal(mode) if mode else "",
            ]

            instruction: Instruction = Instruction(
                type="COPY",
                args=args,
                force=force_upload or self._template._force_next_layer,
                forceUpload=force_upload,
            )
            self._template._instructions.append(instruction)
        self._template._stack_traces.append(capture_stack_trace())
        return self

    def remove(
        self, path: str, force: bool = False, recursive: bool = False
    ) -> "TemplateBuilder":
        args = ["rm", path]
        if recursive:
            args.append("-r")
        if force:
            args.append("-f")

        self.run_cmd(" ".join(args))
        self._template._replace_last_stack_trace(capture_stack_trace())
        return self

    def rename(self, src: str, dest: str, force: bool = False) -> "TemplateBuilder":
        args = ["mv", src, dest]
        if force:
            args.append("-f")

        self.run_cmd(" ".join(args))
        self._template._replace_last_stack_trace(capture_stack_trace())
        return self

    def make_dir(
        self, paths: Union[str, List[str]], mode: Optional[int] = None
    ) -> "TemplateBuilder":
        if isinstance(paths, str):
            paths = [paths]

        args = ["mkdir", "-p", *paths]
        if mode:
            args.append(f"-m {pad_octal(mode)}")

        self.run_cmd(" ".join(args))
        self._template._replace_last_stack_trace(capture_stack_trace())
        return self

    def make_symlink(self, src: str, dest: str) -> "TemplateBuilder":
        args = ["ln", "-s", src, dest]
        self.run_cmd(" ".join(args))
        self._template._replace_last_stack_trace(capture_stack_trace())
        return self

    def run_cmd(
        self, command: Union[str, List[str]], user: Optional[str] = None
    ) -> "TemplateBuilder":
        commands = [command] if isinstance(command, str) else command
        args = [" && ".join(commands)]

        if user:
            args.append(user)

        instruction: Instruction = Instruction(
            type="RUN",
            args=args,
            force=self._template._force_next_layer,
            forceUpload=None,
        )
        self._template._instructions.append(instruction)
        self._template._stack_traces.append(capture_stack_trace())
        return self

    def set_workdir(self, workdir: str) -> "TemplateBuilder":
        instruction: Instruction = Instruction(
            type="WORKDIR",
            args=[workdir],
            force=self._template._force_next_layer,
            forceUpload=None,
        )
        self._template._instructions.append(instruction)
        self._template._stack_traces.append(capture_stack_trace())
        return self

    def set_user(self, user: str) -> "TemplateBuilder":
        instruction: Instruction = Instruction(
            type="USER",
            args=[user],
            force=self._template._force_next_layer,
            forceUpload=None,
        )
        self._template._instructions.append(instruction)
        self._template._stack_traces.append(capture_stack_trace())
        return self

    def pip_install(
        self, packages: Optional[Union[str, List[str]]] = None
    ) -> "TemplateBuilder":
        if isinstance(packages, str):
            packages = [packages]

        args = ["pip", "install"]
        if packages:
            args.extend(packages)
        else:
            args.append(".")

        self.run_cmd(" ".join(args))
        self._template._replace_last_stack_trace(capture_stack_trace())
        return self

    def npm_install(
        self,
        packages: Optional[Union[str, List[str]]] = None,
        g: Optional[bool] = False,
    ) -> "TemplateBuilder":
        if isinstance(packages, str):
            packages = [packages]

        args = ["npm", "install"]
        if packages:
            args.extend(packages)
        if g:
            args.append("-g")

        self.run_cmd(" ".join(args))
        self._template._replace_last_stack_trace(capture_stack_trace())
        return self

    def apt_install(self, packages: Union[str, List[str]]) -> "TemplateBuilder":
        if isinstance(packages, str):
            packages = [packages]

        self.run_cmd(
            [
                "apt-get update",
                f"DEBIAN_FRONTEND=noninteractive DEBCONF_NOWARNINGS=yes apt-get install -y --no-install-recommends {' '.join(packages)}",
            ],
            user="root",
        )
        self._template._replace_last_stack_trace(capture_stack_trace())
        return self

    def git_clone(
        self,
        url: str,
        path: Optional[str] = None,
        branch: Optional[str] = None,
        depth: Optional[int] = None,
    ) -> "TemplateBuilder":
        args = ["git", "clone", url, path]
        if branch:
            args.append(f"--branch {branch}")
            args.append("--single-branch")
        if depth:
            args.append(f"--depth {depth}")
        self.run_cmd(" ".join(args))
        self._template._replace_last_stack_trace(capture_stack_trace())
        return self

    def set_envs(self, envs: Dict[str, str]) -> "TemplateBuilder":
        if len(envs) == 0:
            return self

        instruction: Instruction = Instruction(
            type="ENV",
            args=[item for key, value in envs.items() for item in [key, value]],
            force=self._template._force_next_layer,
            forceUpload=None,
        )
        self._template._instructions.append(instruction)
        self._template._stack_traces.append(capture_stack_trace())
        return self

    def skip_cache(self) -> "TemplateBuilder":
        self._template._force_next_layer = True
        return self

    def set_start_cmd(
        self, start_cmd: str, ready_cmd: Union[str, ReadyCmd]
    ) -> "TemplateFinal":
        self._template._start_cmd = start_cmd

        if isinstance(ready_cmd, ReadyCmd):
            ready_cmd = ready_cmd.get_cmd()

        self._template._ready_cmd = ready_cmd
        self._template._stack_traces.append(capture_stack_trace())
        return TemplateFinal(self._template)

    def set_ready_cmd(self, ready_cmd: Union[str, ReadyCmd]) -> "TemplateFinal":
        if isinstance(ready_cmd, ReadyCmd):
            ready_cmd = ready_cmd.get_cmd()

        self._template._ready_cmd = ready_cmd
        self._template._stack_traces.append(capture_stack_trace())
        return TemplateFinal(self._template)


class TemplateFinal:
    def __init__(self, template: "TemplateBase"):
        self._template = template


class TemplateBase:
    _limits = Limits(
        max_keepalive_connections=40,
        max_connections=40,
        keepalive_expiry=300,
    )
    _logs_refresh_frequency = 0.2

    def __init__(
        self,
        file_context_path: Optional[str] = None,
        ignore_file_paths: Optional[List[str]] = None,
    ):
        self._default_base_image: str = "e2bdev/base"
        self._base_image: Optional[str] = self._default_base_image
        self._base_template: Optional[str] = None
        self._registry_config: Optional[RegistryConfig] = None
        self._start_cmd: Optional[str] = None
        self._ready_cmd: Optional[str] = None
        # Force the whole template to be rebuilt
        self._force: bool = False
        # Force the next layer to be rebuilt
        self._force_next_layer: bool = False
        self._instructions: List[Instruction] = []
        # If no file_context_path is provided, use the caller's directory
        self._file_context_path: str = (
            file_context_path or get_caller_directory() or "."
        )
        self._ignore_file_paths: List[str] = ignore_file_paths or []
        self._stack_traces: List[TracebackType] = []

    def _replace_last_stack_trace(self, stack_trace: TracebackType) -> None:
        """Replace the last stack trace in the list."""
        if self._stack_traces:
            self._stack_traces[-1] = stack_trace

    def skip_cache(self) -> "TemplateBase":
        """Skip cache for the next instruction (before from instruction)"""
        self._force_next_layer = True
        return self

    # Built-in image mixins
    def from_debian_image(self, variant: str = "slim") -> TemplateBuilder:
        return self.from_image(f"debian:{variant}")

    def from_ubuntu_image(self, variant: str = "lts") -> TemplateBuilder:
        return self.from_image(f"ubuntu:{variant}")

    def from_python_image(self, version: str = "3.13") -> TemplateBuilder:
        return self.from_image(f"python:{version}")

    def from_node_image(self, variant: str = "lts") -> TemplateBuilder:
        return self.from_image(f"node:{variant}")

    def from_base_image(self) -> TemplateBuilder:
        return self.from_image(self._default_base_image)

    def from_image(
        self, base_image: str, registry_config: Optional[RegistryConfig] = None
    ) -> TemplateBuilder:
        self._base_image = base_image
        self._base_template = None

        # Set the registry config if provided
        if registry_config is not None:
            self._registry_config = registry_config

        # If we should force the next layer and it's a FROM command, invalidate whole template
        if self._force_next_layer:
            self._force = True

        self._stack_traces.append(capture_stack_trace())
        return TemplateBuilder(self)

    def from_template(self, template: str) -> TemplateBuilder:
        self._base_template = template
        self._base_image = None

        # If we should force the next layer and it's a FROM command, invalidate whole template
        if self._force_next_layer:
            self._force = True

        self._stack_traces.append(capture_stack_trace())
        return TemplateBuilder(self)

    def from_dockerfile(self, dockerfile_content_or_path: str) -> TemplateBuilder:
        """Parse a Dockerfile and convert it to Template SDK format

        Args:
            dockerfile_content_or_path: Either the Dockerfile content as a string,
                                       or a path to a Dockerfile file
        """
        # Create a TemplateBuilder first to use its methods
        builder = TemplateBuilder(self)

        # Parse the dockerfile using the builder as the interface
        base_image = parse_dockerfile(dockerfile_content_or_path, builder)
        self._base_image = base_image

        # If we should force the next layer and it's a FROM command, invalidate whole template
        if self._force_next_layer:
            self._force = True

        self._stack_traces.append(capture_stack_trace())
        return builder

    def from_registry(
        self, image: str, username: str, password: str
    ) -> TemplateBuilder:
        return self.from_image(
            image,
            registry_config={
                "type": "registry",
                "username": username,
                "password": password,
            },
        )

    def from_aws_registry(
        self,
        image: str,
        access_key_id: str,
        secret_access_key: str,
        region: str,
    ) -> TemplateBuilder:
        return self.from_image(
            image,
            registry_config={
                "type": "aws",
                "awsAccessKeyId": access_key_id,
                "awsSecretAccessKey": secret_access_key,
                "awsRegion": region,
            },
        )

    def from_gcp_registry(
        self, image: str, service_account_json: Union[str, dict]
    ) -> TemplateBuilder:
        return self.from_image(
            image,
            registry_config={
                "type": "gcp",
                "serviceAccountJson": read_gcp_service_account_json(
                    self._file_context_path, service_account_json
                ),
            },
        )

    @staticmethod
    def to_json(template: "TemplateClass") -> str:
        return json.dumps(
            template._template._serialize(template._template._calculate_hashes()),
            indent=2,
        )

    @staticmethod
    def to_dockerfile(template: "TemplateClass") -> str:
        if template._template._base_template is not None:
            raise ValueError(
                "Cannot convert template built from another template to Dockerfile. "
                "Templates based on other templates can only be built using the E2B API."
            )

        if template._template._base_image is None:
            raise ValueError("No base image specified for template")

        dockerfile = f"FROM {template._template._base_image}\n"

        for instruction in template._template._instructions:
            dockerfile += f"{instruction['type']} {' '.join(instruction['args'])}\n"

        if template._template._start_cmd:
            dockerfile += f"ENTRYPOINT {template._template._start_cmd}\n"

        return dockerfile

    def _calculate_hashes(
        self,
    ) -> List[Instruction]:
        steps: List[Instruction] = []

        for instruction in self._instructions:
            step: Instruction = Instruction(
                type=instruction["type"],
                args=instruction["args"],
                force=instruction["force"],
                forceUpload=instruction.get("forceUpload"),
            )

            if instruction["type"] == "COPY":
                step["filesHash"] = calculate_files_hash(
                    instruction["args"][0],
                    instruction["args"][1],
                    self._file_context_path,
                    [
                        *self._ignore_file_paths,
                        *read_dockerignore(self._file_context_path),
                    ],
                )

            steps.append(step)

        return steps

    def _serialize(self, steps: List[Instruction]) -> TemplateType:
        template_data: TemplateType = {
            "steps": steps,
            "force": self._force,
        }

        if self._base_image is not None:
            template_data["fromImage"] = self._base_image

        if self._base_template is not None:
            template_data["fromTemplate"] = self._base_template

        if self._registry_config is not None:
            template_data["fromImageRegistry"] = self._registry_config

        if self._start_cmd is not None:
            template_data["startCmd"] = self._start_cmd

        if self._ready_cmd is not None:
            template_data["readyCmd"] = self._ready_cmd

        return template_data


TemplateClass = Union[TemplateFinal, TemplateBuilder]<|MERGE_RESOLUTION|>--- conflicted
+++ resolved
@@ -15,11 +15,8 @@
     get_caller_directory,
     pad_octal,
     read_dockerignore,
-<<<<<<< HEAD
     capture_stack_trace,
-=======
     read_gcp_service_account_json,
->>>>>>> 9cbcaa40
 )
 from e2b.template.readycmd import ReadyCmd
 
