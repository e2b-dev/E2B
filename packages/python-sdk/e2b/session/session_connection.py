import asyncio
import functools
import logging
import traceback
<<<<<<< HEAD
import async_timeout

from concurrent.futures import ThreadPoolExecutor
from os import getenv
from typing import Any, Awaitable, Callable, List, Literal, Optional, Union
=======
from concurrent.futures import ThreadPoolExecutor, TimeoutError
from os import getenv
from time import sleep
from typing import Any, Callable, List, Literal, Optional, Union

>>>>>>> 1945e59d
from pydantic import BaseModel
from urllib3.exceptions import ReadTimeoutError

from e2b.api import E2BApiClient, exceptions, models, client
from e2b.constants import (
    INSTANCE_DOMAIN,
    INSTANCE_REFRESH_PERIOD,
    TIMEOUT,
    ENVD_PORT,
    WS_ROUTE,
)
from e2b.session.env_vars import EnvVars
from e2b.session.exception import (
    AuthenticationException,
    MultipleExceptions,
    SessionException,
    TimeoutException,
)
from e2b.session.session_rpc import Notification, SessionRpc
from e2b.utils.future import DeferredFuture
from e2b.utils.str import camel_case_to_snake_case
from e2b.utils.threads import shutdown_executor

logger = logging.getLogger(__name__)


class Subscription(BaseModel):
    service: str
    id: str
    handler: Callable[[Any], None]


class SessionConnection:
    _refresh_retries = 4

    @property
    def finished(self):
        """
        A future that is resolved when the session exits.
        """
        return self._finished

    @property
    def is_open(self) -> bool:
        """
        Whether the session is open.
        """
        return self._is_open

    def __init__(
        self,
        id: str,
        api_key: Optional[str] = None,
        cwd: Optional[str] = None,
        env_vars: Optional[EnvVars] = None,
        on_close: Optional[Callable[[], Any]] = None,
        timeout: Optional[float] = TIMEOUT,
        _debug_hostname: Optional[str] = None,
        _debug_port: Optional[int] = None,
        _debug_dev_env: Optional[Literal["remote", "local"]] = None,
    ):
        api_key = api_key or getenv("E2B_API_KEY")

        if api_key is None:
            raise AuthenticationException(
                "API key is required, please visit https://e2b.dev/docs to get your API key",
            )

        self.cwd = cwd
        self.env_vars = env_vars or {}
        self._id = id
        self._api_key = api_key
        self._debug_hostname = _debug_hostname
        self._debug_port = _debug_port
        self._debug_dev_env = _debug_dev_env
        self._on_close_child = on_close

        self._instance: Optional[models.Instance] = None
        self._is_open = False
        self._process_cleanup: List[Callable[[], Any]] = []
        self._refreshing_task: Optional[asyncio.Future] = None
        self._subscribers = {}
        self._rpc: Optional[SessionRpc] = None
        self._finished = DeferredFuture(self._process_cleanup)

        logger.info(f"Session for code snippet {self._id} initialized")

        self._open(timeout=timeout)

    def get_hostname(self, port: Optional[int] = None):
        """
        Get the hostname for the session or for the specified session's port.

        :param port: Specify if you want to connect to a specific port of the session

        :return: Hostname of the session or session's port
        """
        if not self._instance:
            raise SessionException(
                "Session is not running. You have to run `await session.open()` first or create the session with `await Session.create()"
            )

        if self._debug_hostname:
            if port and self._debug_dev_env == "remote":
                return f"{port}-{self._debug_hostname}"
            elif port:
                return f"{self._debug_hostname}:{port}"
            else:
                return self._debug_hostname

        hostname = (
            f"{self._instance.instance_id}-{self._instance.client_id}.{INSTANCE_DOMAIN}"
        )
        if port:
            return f"{port}-{hostname}"
        return hostname

    def close(self) -> None:
        """
        Close the session and unsubscribe from all the subscriptions.
        """
<<<<<<< HEAD
        await self._close()
        logger.info("Session closed")

    async def _close(self):
        if self._is_open and self._instance:
=======
        self._close()
        logger.info(f"Session closed")

    def _close(self):
        if self._is_open and self._session:
>>>>>>> 1945e59d
            logger.info(
                f"Closing session {self._instance.env_id} (id: {self._instance.instance_id})"
            )
            self._is_open = False
            if self._rpc:
                self._rpc.close()

        if self._on_close_child:
            self._on_close_child()

        self._subscribers.clear()

        for cleanup in self._process_cleanup:
            cleanup()
        self._process_cleanup.clear()

    def _open(self, timeout: Optional[float] = TIMEOUT) -> None:
        """
        Open a connection to a new session.

        You must call this method before using the session.
        """
        if self._is_open or self._instance:
            raise SessionException("Session connect was already called")
        else:
            self._is_open = True

        try:
<<<<<<< HEAD
            async with E2BApiClient(api_key=self._api_key) as api_client:
                api = client.InstancesApi(api_client)

                self._instance = await api.instances_post(
                    models.NewInstance(envID=self._id),
=======
            with client.ApiClient(configuration) as api_client:
                api = client.SessionsApi(api_client)

                self._session = api.sessions_post(
                    models.NewSession(codeSnippetID=self._id, editEnabled=False),
                    api_key=self._api_key,
                    _request_timeout=timeout,
>>>>>>> 1945e59d
                )
                logger.info(
                    f"Session {self._instance.env_id} created (id:{self._instance.instance_id})"
                )

                # We could potentially use asyncio.to_thread() but that requires Python 3.9+
<<<<<<< HEAD
                executor = ThreadPoolExecutor()
                self._refreshing_task = asyncio.get_running_loop().run_in_executor(
                    executor,
                    run_async_func_in_new_loop,
                    self._refresh(self._instance.instance_id),
=======
                executor = ThreadPoolExecutor(thread_name_prefix="e2b-refresh")
                self._refreshing_task = executor.submit(
                    self._refresh, self._session.session_id
>>>>>>> 1945e59d
                )

                self._process_cleanup.append(self._refreshing_task.cancel)
                self._process_cleanup.append(lambda: shutdown_executor(executor))

<<<<<<< HEAD
                async def refresh_cleanup():
                    try:
                        if self._refreshing_task:
                            await self._refreshing_task
                    finally:
                        if self._instance:
                            logger.info(
                                f"Stopped refreshing session (id: {self._instance.instance_id})"
                            )
                        else:
                            logger.info(
                                "No session to stop refreshing. Session was not created"
                            )

                        await self._close()

                refresh_handler = asyncio.create_task(refresh_cleanup())
                self._process_cleanup.append(refresh_handler.cancel)
        except Exception as e:
            logger.error("Failed to acquire session")
            await self._close()
=======
        except ReadTimeoutError as e:
            logger.error(f"Failed to acquire session: {e}")
            self._close()
            raise TimeoutException(
                f"Failed to acquire session: {e}",
            ) from e
        except Exception as e:
            logger.error(f"Failed to acquire session")
            self._close()
>>>>>>> 1945e59d
            raise e

        hostname = self.get_hostname(self._debug_port or ENVD_PORT)
        protocol = "ws" if self._debug_dev_env == "local" else "wss"

        session_url = f"{protocol}://{hostname}{WS_ROUTE}"

        try:
            self._rpc = SessionRpc(
                url=session_url,
                on_message=self._handle_notification,
            )
            self._rpc.connect()
        except TimeoutError as e:
            print(e)
            raise e
        except Exception as e:
            print(e)
            self._close()
            raise e

    def _call(
        self,
        service: str,
        method: str,
        params: Optional[List[Any]] = None,
        timeout: Optional[float] = TIMEOUT,
    ) -> Any:
        if not params:
            params = []

        if not self.is_open:
            raise SessionException("Session is not open")

<<<<<<< HEAD
        async with async_timeout.timeout(timeout):
            if not self._rpc:
                raise SessionException("Session is not open")

            return await self._rpc.send_message(f"{service}_{method}", params)
=======
        return self._rpc.send_message(f"{service}_{method}", params, timeout=timeout)
>>>>>>> 1945e59d

    def _handle_subscriptions(
        self,
        *subs: Optional[Callable[[], None]],
    ):
        results: List[Union[Callable, None, Exception]] = [sub for sub in subs if sub]

        exceptions = [e for e in results if isinstance(e, Exception)]

        def unsub_all():
            return lambda: functools.reduce(
                lambda _, f: f(),
                [
                    unsub
                    for unsub in results
                    if not isinstance(unsub, Exception) and unsub
                ],
            )

        if len(exceptions) > 0:
            unsub_all()

            if len(exceptions) == 1:
                raise exceptions[0]

            error_message = "\n"

            for i, s in enumerate(exceptions):
                tb = s.__traceback__  # Get the traceback object
                stack_trace = "\n".join(traceback.extract_tb(tb).format())
                error_message += f'\n[{i}]: {type(s).__name__}("{s}"):\n{stack_trace}\n'

            raise MultipleExceptions(
                message=error_message,
                exceptions=exceptions,
            )

        return unsub_all

    def _unsubscribe(self, sub_id: str, timeout: Optional[float] = TIMEOUT):
        sub = self._subscribers[sub_id]
        self._call(sub.service, "unsubscribe", [sub.id], timeout=timeout)
        del self._subscribers[sub_id]
        logger.debug(f"Unsubscribed (sub_id: {sub_id})")

    def _subscribe(
        self,
        service: str,
        handler: Callable[[Any], Any],
        method: str,
        *params,
        timeout: Optional[float] = TIMEOUT,
    ) -> Callable[[], None]:
        sub_id = self._call(service, "subscribe", [method, *params], timeout=timeout)
        if not isinstance(sub_id, str):
            raise Exception(f"Failed to subscribe: {camel_case_to_snake_case(method)}")

        self._subscribers[sub_id] = Subscription(
            service=service, id=sub_id, handler=handler
        )
        logger.info(f"Subscribed to {service} {camel_case_to_snake_case(method)}")

        def unsub():
            self._unsubscribe(sub_id, timeout=timeout)

        return unsub

    def _handle_notification(self, data: Notification):
        logger.debug(f"Notification {data}")

        for id, sub in self._subscribers.items():
            if id == data.params["subscription"]:
                sub.handler(data.params["result"])

<<<<<<< HEAD
    async def _refresh(self, instance_id: str):
        logger.info(f"Started refreshing session (id:{instance_id})")

        current_retry = 0

        async with E2BApiClient(api_key=self._api_key) as api_client:
            api = client.InstancesApi(api_client)
            while True:
                if not self._is_open:
                    logger.debug(
                        f"Cannot refresh session - it was closed. {self._instance}"
                    )
                    return
                await asyncio.sleep(INSTANCE_REFRESH_PERIOD)
                try:
                    await api.instances_instance_id_refreshes_post(instance_id)
                    logger.debug(f"Refreshed session {instance_id}")
                except exceptions.ApiException as e:
                    if e.status == 404:
                        raise SessionException(
                            f"Session {instance_id} failed because it cannot be found"
                        ) from e
                    else:
                        if current_retry < self._refresh_retries:
                            logger.error(
                                f"Refreshing session {instance_id} failed. Retrying..."
                            )
                            current_retry += 1
                        else:
                            logger.error(
                                f"Refreshing session {instance_id} failed. Max retries exceeded"
                            )
                            raise e
=======
    def _refresh(self, session_id: str):
        try:
            logger.info(
                f"Started refreshing session {self._session.code_snippet_id} (id: {session_id})"
            )

            current_retry = 0

            with client.ApiClient(configuration) as api_client:
                api = client.SessionsApi(api_client)
                while True:
                    if not self._is_open:
                        logger.debug(
                            f"Cannot refresh session - it was closed. {self._session}"
                        )
                        return
                    sleep(SESSION_REFRESH_PERIOD)
                    try:
                        api.sessions_session_id_refresh_post(session_id)
                        logger.debug(f"Refreshed session {session_id}")
                    except exceptions.ApiException as e:
                        if e.status == 404:
                            raise SessionException(
                                f"Session {session_id} failed because it cannot be found"
                            ) from e
                        else:
                            if current_retry < self._refresh_retries:
                                logger.error(
                                    f"Refreshing session {session_id} failed. Retrying..."
                                )
                                current_retry += 1
                            else:
                                logger.error(
                                    f"Refreshing session {session_id} failed. Max retries exceeded"
                                )
                                raise e
        finally:
            if self._session:
                logger.info(
                    f"Stopped refreshing session (id: {self._session.session_id})"
                )
            else:
                logger.info("No session to stop refreshing. Session was not created")

            self._close()
>>>>>>> 1945e59d
<|MERGE_RESOLUTION|>--- conflicted
+++ resolved
@@ -2,19 +2,11 @@
 import functools
 import logging
 import traceback
-<<<<<<< HEAD
-import async_timeout
-
-from concurrent.futures import ThreadPoolExecutor
-from os import getenv
-from typing import Any, Awaitable, Callable, List, Literal, Optional, Union
-=======
 from concurrent.futures import ThreadPoolExecutor, TimeoutError
 from os import getenv
 from time import sleep
 from typing import Any, Callable, List, Literal, Optional, Union
 
->>>>>>> 1945e59d
 from pydantic import BaseModel
 from urllib3.exceptions import ReadTimeoutError
 
@@ -136,19 +128,11 @@
         """
         Close the session and unsubscribe from all the subscriptions.
         """
-<<<<<<< HEAD
-        await self._close()
-        logger.info("Session closed")
-
-    async def _close(self):
-        if self._is_open and self._instance:
-=======
         self._close()
         logger.info(f"Session closed")
 
     def _close(self):
         if self._is_open and self._session:
->>>>>>> 1945e59d
             logger.info(
                 f"Closing session {self._instance.env_id} (id: {self._instance.instance_id})"
             )
@@ -177,13 +161,6 @@
             self._is_open = True
 
         try:
-<<<<<<< HEAD
-            async with E2BApiClient(api_key=self._api_key) as api_client:
-                api = client.InstancesApi(api_client)
-
-                self._instance = await api.instances_post(
-                    models.NewInstance(envID=self._id),
-=======
             with client.ApiClient(configuration) as api_client:
                 api = client.SessionsApi(api_client)
 
@@ -191,52 +168,20 @@
                     models.NewSession(codeSnippetID=self._id, editEnabled=False),
                     api_key=self._api_key,
                     _request_timeout=timeout,
->>>>>>> 1945e59d
                 )
                 logger.info(
                     f"Session {self._instance.env_id} created (id:{self._instance.instance_id})"
                 )
 
                 # We could potentially use asyncio.to_thread() but that requires Python 3.9+
-<<<<<<< HEAD
-                executor = ThreadPoolExecutor()
-                self._refreshing_task = asyncio.get_running_loop().run_in_executor(
-                    executor,
-                    run_async_func_in_new_loop,
-                    self._refresh(self._instance.instance_id),
-=======
                 executor = ThreadPoolExecutor(thread_name_prefix="e2b-refresh")
                 self._refreshing_task = executor.submit(
                     self._refresh, self._session.session_id
->>>>>>> 1945e59d
                 )
 
                 self._process_cleanup.append(self._refreshing_task.cancel)
                 self._process_cleanup.append(lambda: shutdown_executor(executor))
 
-<<<<<<< HEAD
-                async def refresh_cleanup():
-                    try:
-                        if self._refreshing_task:
-                            await self._refreshing_task
-                    finally:
-                        if self._instance:
-                            logger.info(
-                                f"Stopped refreshing session (id: {self._instance.instance_id})"
-                            )
-                        else:
-                            logger.info(
-                                "No session to stop refreshing. Session was not created"
-                            )
-
-                        await self._close()
-
-                refresh_handler = asyncio.create_task(refresh_cleanup())
-                self._process_cleanup.append(refresh_handler.cancel)
-        except Exception as e:
-            logger.error("Failed to acquire session")
-            await self._close()
-=======
         except ReadTimeoutError as e:
             logger.error(f"Failed to acquire session: {e}")
             self._close()
@@ -246,7 +191,6 @@
         except Exception as e:
             logger.error(f"Failed to acquire session")
             self._close()
->>>>>>> 1945e59d
             raise e
 
         hostname = self.get_hostname(self._debug_port or ENVD_PORT)
@@ -281,15 +225,7 @@
         if not self.is_open:
             raise SessionException("Session is not open")
 
-<<<<<<< HEAD
-        async with async_timeout.timeout(timeout):
-            if not self._rpc:
-                raise SessionException("Session is not open")
-
-            return await self._rpc.send_message(f"{service}_{method}", params)
-=======
         return self._rpc.send_message(f"{service}_{method}", params, timeout=timeout)
->>>>>>> 1945e59d
 
     def _handle_subscriptions(
         self,
@@ -364,42 +300,7 @@
             if id == data.params["subscription"]:
                 sub.handler(data.params["result"])
 
-<<<<<<< HEAD
-    async def _refresh(self, instance_id: str):
-        logger.info(f"Started refreshing session (id:{instance_id})")
-
-        current_retry = 0
-
-        async with E2BApiClient(api_key=self._api_key) as api_client:
-            api = client.InstancesApi(api_client)
-            while True:
-                if not self._is_open:
-                    logger.debug(
-                        f"Cannot refresh session - it was closed. {self._instance}"
-                    )
-                    return
-                await asyncio.sleep(INSTANCE_REFRESH_PERIOD)
-                try:
-                    await api.instances_instance_id_refreshes_post(instance_id)
-                    logger.debug(f"Refreshed session {instance_id}")
-                except exceptions.ApiException as e:
-                    if e.status == 404:
-                        raise SessionException(
-                            f"Session {instance_id} failed because it cannot be found"
-                        ) from e
-                    else:
-                        if current_retry < self._refresh_retries:
-                            logger.error(
-                                f"Refreshing session {instance_id} failed. Retrying..."
-                            )
-                            current_retry += 1
-                        else:
-                            logger.error(
-                                f"Refreshing session {instance_id} failed. Max retries exceeded"
-                            )
-                            raise e
-=======
-    def _refresh(self, session_id: str):
+    def _refresh(self, instance_id: str):
         try:
             logger.info(
                 f"Started refreshing session {self._session.code_snippet_id} (id: {session_id})"
@@ -407,41 +308,38 @@
 
             current_retry = 0
 
-            with client.ApiClient(configuration) as api_client:
-                api = client.SessionsApi(api_client)
+            with E2BApiClient(api_key=self._api_key) as api_client:
+                api = client.InstancesApi(api_client)
                 while True:
                     if not self._is_open:
                         logger.debug(
                             f"Cannot refresh session - it was closed. {self._session}"
                         )
                         return
-                    sleep(SESSION_REFRESH_PERIOD)
+                    sleep(INSTANCE_REFRESH_PERIOD)
                     try:
-                        api.sessions_session_id_refresh_post(session_id)
-                        logger.debug(f"Refreshed session {session_id}")
+                        api.instances_instance_id_refreshes_post(session_id)
+                        logger.debug(f"Refreshed session {instance_id}")
                     except exceptions.ApiException as e:
                         if e.status == 404:
                             raise SessionException(
-                                f"Session {session_id} failed because it cannot be found"
+                                f"Session {instance_id} failed because it cannot be found"
                             ) from e
                         else:
                             if current_retry < self._refresh_retries:
                                 logger.error(
-                                    f"Refreshing session {session_id} failed. Retrying..."
+                                    f"Refreshing session {instance_id} failed. Retrying..."
                                 )
                                 current_retry += 1
                             else:
                                 logger.error(
-                                    f"Refreshing session {session_id} failed. Max retries exceeded"
+                                    f"Refreshing session {instance_id} failed. Max retries exceeded"
                                 )
                                 raise e
         finally:
-            if self._session:
-                logger.info(
-                    f"Stopped refreshing session (id: {self._session.session_id})"
-                )
+            if self._instance:
+                logger.info(f"Stopped refreshing session (id: {instance_id})")
             else:
                 logger.info("No session to stop refreshing. Session was not created")
 
-            self._close()
->>>>>>> 1945e59d
+            self._close()