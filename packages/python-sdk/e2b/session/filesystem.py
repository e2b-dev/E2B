--- conflicted
+++ resolved
@@ -1,11 +1,7 @@
 import base64
 import logging
-<<<<<<< HEAD
-=======
 from typing import Any, List, Optional
->>>>>>> 1945e59d
 
-from typing import Any, List, Optional, Type, Union
 from pydantic import BaseModel
 
 from e2b.constants import TIMEOUT
@@ -167,106 +163,13 @@
 
     def watch_dir(self, path: str) -> FilesystemWatcher:
         """
-        Watch directory for filesystem events.
+        Watches directory for filesystem events.
 
         :param path: Path to a directory that will be watched
 
         :return: New watcher
         """
-<<<<<<< HEAD
-        return await super().watch_dir(path)
-
-
-class SyncFilesystemManager(BaseFilesystemManager):
-    """
-    Filesystem manager is used to read, write, remove and list files and directories in the environment.
-    """
-
-    _watcher_model = SyncFilesystemWatcher
-
-    def __init__(self, session: SessionConnection, loop: asyncio.AbstractEventLoop):
-        super().__init__(session)
-        self._loop = loop
-
-    def read_bytes(self, path: str) -> bytes:
-        """
-        Read the whole content of a file as a byte array.
-        This can be used when you cannot represent the data as an UTF-8 string.
-
-        :param path: path to a file
-        :return: byte array representing the content of a file
-        """
-        return self._loop.run_until_complete(super().read_bytes(path))
-
-    def write_bytes(self, path: str, content: bytes) -> None:
-        """
-        Write content to a file as a byte array.
-        This can be used when you cannot represent the data as an UTF-8 string.
-
-        :param path: path to a file
-        :param content: byte array representing the content to write
-        """
-        return self._loop.run_until_complete(super().write_bytes(path, content))
-
-    def read(self, path: str, timeout: Optional[float] = TIMEOUT) -> str:
-        """
-        Read the whole content of a file as an array of bytes.
-
-        :param path: Path to a file
-        :param timeout: Timeout for the call
-        :return: Content of a file
-        """
-        return self._loop.run_until_complete(super().read(path, timeout))
-
-    def write(
-        self, path: str, content: str, timeout: Optional[float] = TIMEOUT
-    ) -> None:
-        """
-        Write content to a file.
-
-        :param path: Path to a file
-        :param content: Content to write
-        :param timeout: Specify the duration, in seconds to give the method to finish its execution before it times out (default is 60 seconds). If set to None, the method will continue to wait until it completes, regardless of time
-        """
-        return self._loop.run_until_complete(super().write(path, content, timeout))
-
-    def remove(self, path: str, timeout: Optional[float] = TIMEOUT) -> None:
-        """
-        Remove a file or a directory.
-
-        :param path: Path to a file or a directory
-        :param timeout: Specify the duration, in seconds to give the method to finish its execution before it times out (default is 60 seconds). If set to None, the method will continue to wait until it completes, regardless of time
-        """
-        return self._loop.run_until_complete(super().remove(path, timeout))
-
-    def list(self, path: str, timeout: Optional[float] = TIMEOUT) -> List[FileInfo]:
-        """
-        List files in a directory.
-
-        :param path: Path to a directory
-        :param timeout: Specify the duration, in seconds to give the method to finish its execution before it times out (default is 60 seconds). If set to None, the method will continue to wait until it completes, regardless of time
-
-        :return: Array of files in a directory
-        """
-        return self._loop.run_until_complete(super().list(path, timeout))
-
-    def make_dir(self, path: str, timeout: Optional[float] = TIMEOUT) -> None:
-        """
-        Create a new directory and all directories along the way if needed on the specified path.
-
-        :param path: Path to a new directory. For example '/dirA/dirB' when creating 'dirB'
-        :param timeout: Specify the duration, in seconds to give the method to finish its execution before it times out (default is 60 seconds). If set to None, the method will continue to wait until it completes, regardless of time
-        """
-        return self._loop.run_until_complete(super().make_dir(path, timeout))
-
-    def watch_dir(self, path: str) -> SyncFilesystemWatcher:
-        """
-        Watch directory for filesystem events.
-
-        :param path: Path to a directory that will be watched
-=======
         logger.debug(f"Watching directory {path}")
->>>>>>> 1945e59d
 
         path = resolve_path(path, self.cwd)
         return FilesystemWatcher(
