--- conflicted
+++ resolved
@@ -2,20 +2,11 @@
 
 import json
 import logging
-<<<<<<< HEAD
-
-from concurrent.futures import ThreadPoolExecutor
-from queue import Queue
-from threading import Event
-from typing import Any, Callable, Dict, Iterator, List, Union
-from janus import Queue as JanusQueue
-=======
 from concurrent.futures import ThreadPoolExecutor, TimeoutError
 from queue import Queue
 from threading import Event
 from typing import Any, Callable, Dict, Iterator, List, Union
 
->>>>>>> 1945e59d
 from jsonrpcclient import Error, Ok, request_json
 from jsonrpcclient.id_generators import decimal as decimal_id_generator
 from jsonrpcclient.responses import Response
