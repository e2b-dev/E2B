<<<<<<< HEAD
import asyncio

=======
>>>>>>> 1945e59d
from os import getenv
from typing import Literal, Union, Optional

from . import Session
from .exception import UnsupportedRuntimeException

CodeRuntime = Literal[
    "Node16",
    "Python3",
    "Bash",
    "Python3_DataAnalysis",
    # TODO: Support all runtimes that our infra supports
    # DotNET = 'DotNET',
    # Go = 'Go',
    # Java = 'Java',
    # Perl = 'Perl',
    # PHP = 'PHP',
    # Rust = 'Rust',
]


def run_code(
    runtime: Union[CodeRuntime, str],
    code: str,
    api_key: Optional[str] = None,
):
    """
    Run code in a sandboxed cloud playground and return the stdout and stderr.

    `run_ode` wraps the `Session` class and provides a simple interface for running code in a sandboxed environment
    without any need to manage lifecycle of the session.
    `run_code` automatically loads the E2B API key from the `E2B_API_KEY` environment variable.

    :param runtime: The runtime to run the code in. One of "Node16" or "Python3".
    :param code: The code to run
    :param api_key: The E2B API key to use. If not provided, the `E2B_API_KEY` environment variable is used.

    :return: A string touple of stdout and stderr
    """

    if api_key is None:
        api_key = getenv("E2B_API_KEY")

    if runtime == "Node16":
        env_id = "Nodejs"
        binary = "node"
        filepath = "/index.js"
    elif runtime == "Python3":
        env_id = "Python3"
        binary = "python3"
        filepath = "/index.py"
    elif runtime == "Python3_DataAnalysis":
        env_id = "YI58BPyX5KrK"
        binary = "python3"
        filepath = "/index.py"
    elif runtime == "Bash":
        env_id = "Bash"
        binary = "bash"
        filepath = "/main.sh"
    else:
        raise UnsupportedRuntimeException(
            f'Invalid runtime "{runtime}". Please contact us (hello@e2b.dev) if you need support for this runtime'
        )

    session = Session(id=env_id, api_key=api_key)
    session.filesystem.write(filepath, code)

    proc = session.process.start(cmd=f"{binary} {filepath}")
    proc.wait()

    session.close()

<<<<<<< HEAD
    return proc.output.stdout, proc.output.stderr


def run_code_sync(
    runtime: Union[CodeRuntime, str],
    code: str,
    api_key: Optional[str] = None,
):
    """
    Run code in a sandboxed cloud playground and return the stdout and stderr.

    `run_code` wraps the `Session` class and provides a simple interface for running code in a sandboxed environment
    without any need to manage lifecycle of the session.
    `run_code` automatically loads the E2B API key from the `E2B_API_KEY` environment variable.

    :param runtime: The runtime to run the code in. One of "Node16" or "Python3".
    :param code: The code to run
    :param api_key: The E2B API key to use. If not provided, the `E2B_API_KEY` environment variable is used.

    :return: A string touple of stdout and stderr
    """
    loop = asyncio.get_event_loop()
    return loop.run_until_complete(run_code(runtime, code, api_key))
=======
    return proc.output.stdout, proc.output.stderr
>>>>>>> 1945e59d
<|MERGE_RESOLUTION|>--- conflicted
+++ resolved
@@ -1,8 +1,3 @@
-<<<<<<< HEAD
-import asyncio
-
-=======
->>>>>>> 1945e59d
 from os import getenv
 from typing import Literal, Union, Optional
 
@@ -75,30 +70,4 @@
 
     session.close()
 
-<<<<<<< HEAD
-    return proc.output.stdout, proc.output.stderr
-
-
-def run_code_sync(
-    runtime: Union[CodeRuntime, str],
-    code: str,
-    api_key: Optional[str] = None,
-):
-    """
-    Run code in a sandboxed cloud playground and return the stdout and stderr.
-
-    `run_code` wraps the `Session` class and provides a simple interface for running code in a sandboxed environment
-    without any need to manage lifecycle of the session.
-    `run_code` automatically loads the E2B API key from the `E2B_API_KEY` environment variable.
-
-    :param runtime: The runtime to run the code in. One of "Node16" or "Python3".
-    :param code: The code to run
-    :param api_key: The E2B API key to use. If not provided, the `E2B_API_KEY` environment variable is used.
-
-    :return: A string touple of stdout and stderr
-    """
-    loop = asyncio.get_event_loop()
-    return loop.run_until_complete(run_code(runtime, code, api_key))
-=======
-    return proc.output.stdout, proc.output.stderr
->>>>>>> 1945e59d
+    return proc.output.stdout, proc.output.stderr