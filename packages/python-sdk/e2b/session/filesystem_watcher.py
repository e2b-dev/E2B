--- conflicted
+++ resolved
@@ -1,12 +1,8 @@
 import logging
 
 from enum import Enum
-<<<<<<< HEAD
-from typing import Any, Awaitable, Callable, Optional, Set
-=======
 from typing import Any, Callable, Optional, Set
 
->>>>>>> 1945e59d
 from pydantic import BaseModel
 
 from e2b.constants import TIMEOUT
@@ -116,33 +112,4 @@
     def _handle_filesystem_events(self, event: dict) -> None:
         event = FilesystemEvent(**event)
         for listener in self._listeners:
-<<<<<<< HEAD
-            listener(event)
-
-
-class SyncFilesystemWatcher(FilesystemWatcher):
-    def __init__(
-        self,
-        connection: SessionConnection,
-        path: str,
-        service_name: str,
-    ):
-        super().__init__(connection, path, service_name)
-        self._loop = connection._loop
-
-    def start(self, timeout: Optional[float] = TIMEOUT) -> None:
-        """
-        Start the filesystem watcher.
-
-        :param timeout: Specify the duration, in seconds to give the method to finish its execution before it times out (default is 60 seconds). If set to None, the method will continue to wait until it completes, regardless of time
-        """
-        return self._loop.run_until_complete(super().start(timeout))
-
-    def stop(self) -> None:
-        """
-        Stop the filesystem watcher.
-        """
-        return self._loop.run_until_complete(super().stop())
-=======
-            listener(event)
->>>>>>> 1945e59d
+            listener(event)