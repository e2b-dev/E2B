import os

from typing import Literal, Optional, Dict, TypedDict
from httpx._types import ProxyTypes

<<<<<<< HEAD

REQUEST_TIMEOUT: float = 60.0  # 60 seconds
=======
from e2b.api.metadata import package_version

REQUEST_TIMEOUT: float = 30.0  # 30 seconds
>>>>>>> 76d62ed0

KEEPALIVE_PING_INTERVAL_SEC = 50  # 50 seconds
KEEPALIVE_PING_HEADER = "Keepalive-Ping-Interval"


class ApiParams(TypedDict):
    api_key: Optional[str]
    domain: Optional[str]
    debug: Optional[bool]
    request_timeout: Optional[float]
    headers: Optional[Dict[str, str]]
    proxy: Optional[ProxyTypes]


class ConnectionConfig:
    """
    Configuration for the connection to the API.
    """

    @staticmethod
    def _domain():
        return os.getenv("E2B_DOMAIN") or "e2b.app"

    @staticmethod
    def _debug():
        return os.getenv("E2B_DEBUG", "false").lower() == "true"

    @staticmethod
    def _api_key():
        return os.getenv("E2B_API_KEY")

    @staticmethod
    def _access_token():
        return os.getenv("E2B_ACCESS_TOKEN")

    def __init__(
        self,
        domain: Optional[str] = None,
        debug: Optional[bool] = None,
        api_key: Optional[str] = None,
        access_token: Optional[str] = None,
        request_timeout: Optional[float] = None,
        headers: Optional[Dict[str, str]] = None,
        proxy: Optional[ProxyTypes] = None,
    ):
        self.domain = domain or ConnectionConfig._domain()
        self.debug = debug or ConnectionConfig._debug()
        self.api_key = api_key or ConnectionConfig._api_key()
        self.access_token = access_token or ConnectionConfig._access_token()
        self.headers = headers or {}
        self.headers["User-Agent"] = f"e2b-python-sdk/{package_version}"

        self.proxy = proxy

        self.request_timeout = ConnectionConfig._get_request_timeout(
            REQUEST_TIMEOUT,
            request_timeout,
        )

        if request_timeout == 0:
            self.request_timeout = None
        elif request_timeout is not None:
            self.request_timeout = request_timeout
        else:
            self.request_timeout = REQUEST_TIMEOUT

        self.api_url = (
            "http://localhost:3000" if self.debug else f"https://api.{self.domain}"
        )

    @staticmethod
    def _get_request_timeout(
        default_timeout: Optional[float],
        request_timeout: Optional[float],
    ):
        if request_timeout == 0:
            return None
        elif request_timeout is not None:
            return request_timeout
        else:
            return default_timeout

    def get_request_timeout(self, request_timeout: Optional[float] = None):
        return self._get_request_timeout(self.request_timeout, request_timeout)

    def get_api_params(
        self,
        request_timeout: Optional[float] = None,
    ):
        """
        Get the parameters for the API call.

        This is used to avoid passing following attributes to the API call:
        - access_token
        - api_url

        It also returns a copy so the original object is not modified.

        :param request_timeout: Request timeout in seconds
        :return: Dictionary of parameters for the API call
        """

        return ApiParams(
            api_key=self.api_key,
            domain=self.domain,
            debug=self.debug,
            request_timeout=self.get_request_timeout(request_timeout),
            headers=self.headers,
            proxy=self.proxy,
        )


Username = Literal["root", "user"]
"""
User used for the operation in the sandbox.
"""

default_username: Username = "user"
"""
Default user used for the operation in the sandbox.
"""<|MERGE_RESOLUTION|>--- conflicted
+++ resolved
@@ -2,15 +2,10 @@
 
 from typing import Literal, Optional, Dict, TypedDict
 from httpx._types import ProxyTypes
+from e2b.api.metadata import package_version
 
-<<<<<<< HEAD
 
 REQUEST_TIMEOUT: float = 60.0  # 60 seconds
-=======
-from e2b.api.metadata import package_version
-
-REQUEST_TIMEOUT: float = 30.0  # 30 seconds
->>>>>>> 76d62ed0
 
 KEEPALIVE_PING_INTERVAL_SEC = 50  # 50 seconds
 KEEPALIVE_PING_HEADER = "Keepalive-Ping-Interval"
