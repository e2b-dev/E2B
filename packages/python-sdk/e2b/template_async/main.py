--- conflicted
+++ resolved
@@ -5,25 +5,20 @@
 from e2b.api import AsyncApiClient
 from e2b.api.client.client import AuthenticatedClient
 from e2b.connection_config import ConnectionConfig
-from e2b.sandbox_async.utils import get_transport
 from e2b.template.consts import RESOLVE_SYMLINKS
 from e2b.template.logger import LogEntry, LogEntryEnd, LogEntryStart
 from e2b.template.main import TemplateBase, TemplateClass
-<<<<<<< HEAD
-from e2b.template.types import InstructionType
-from e2b.template_async.build_api import (
-=======
 from e2b.template.types import BuildInfo, InstructionType
 from e2b.template.utils import read_dockerignore
 from .build_api import (
     get_build_status,
->>>>>>> 45d782f3
     get_file_upload_link,
     request_build,
     trigger_build,
     upload_file,
     wait_for_build_finish,
 )
+from ..sandbox_async.utils import get_api_client
 
 
 class AsyncTemplate(TemplateBase):
@@ -227,107 +222,13 @@
             config = ConnectionConfig(
                 domain=domain, api_key=api_key or os.environ.get("E2B_API_KEY")
             )
-            api_client = AsyncApiClient(
+            client = AsyncApiClient(
                 config,
                 require_api_key=True,
                 require_access_token=False,
-                transport=get_transport(config),
-            )
-
-<<<<<<< HEAD
-            if skip_cache:
-                template._template._force = True
-
-            # Create template
-            if on_build_logs:
-                on_build_logs(
-                    LogEntry(
-                        timestamp=datetime.now(),
-                        level="info",
-                        message=f"Requesting build for template: {alias}",
-                    )
-                )
-
-            response = await request_build(
-                api_client,
-                name=alias,
-                cpu_count=cpu_count,
-                memory_mb=memory_mb,
-            )
-
-            template_id = response.template_id
-            build_id = response.build_id
-
-            if on_build_logs:
-                on_build_logs(
-                    LogEntry(
-                        timestamp=datetime.now(),
-                        level="info",
-                        message=f"Template created with ID: {template_id}, Build ID: {build_id}",
-                    )
-                )
-
-            instructions_with_hashes = template._template._instructions_with_hashes()
-
-            # Upload files
-            for index, file_upload in enumerate(instructions_with_hashes):
-                if file_upload["type"] != InstructionType.COPY:
-                    continue
-
-                args = file_upload.get("args", [])
-                src = args[0] if len(args) > 0 else None
-                force_upload = file_upload.get("forceUpload")
-                files_hash = file_upload.get("filesHash", None)
-                resolve_symlinks = file_upload.get("resolveSymlinks", RESOLVE_SYMLINKS)
-
-                if src is None or files_hash is None:
-                    raise ValueError("Source path and files hash are required")
-
-                stack_trace = None
-                if index + 1 < len(template._template._stack_traces):
-                    stack_trace = template._template._stack_traces[index + 1]
-
-                file_info = await get_file_upload_link(
-                    api_client, template_id, files_hash, stack_trace
-                )
-
-                if (force_upload and file_info.url) or (
-                    file_info.present is False and file_info.url
-                ):
-                    await upload_file(
-                        api_client,
-                        src,
-                        template._template._file_context_path,
-                        file_info.url,
-                        resolve_symlinks,
-                        stack_trace,
-                    )
-                    if on_build_logs:
-                        on_build_logs(
-                            LogEntry(
-                                timestamp=datetime.now(),
-                                level="info",
-                                message=f"Uploaded '{src}'",
-                            )
-                        )
-                else:
-                    if on_build_logs:
-                        on_build_logs(
-                            LogEntry(
-                                timestamp=datetime.now(),
-                                level="info",
-                                message=f"Skipping upload of '{src}', already cached",
-                            )
-                        )
-
-            if on_build_logs:
-                on_build_logs(
-                    LogEntry(
-                        timestamp=datetime.now(),
-                        level="info",
-                        message="All file uploads completed",
-                    )
-=======
+                limits=TemplateBase._limits,
+            )
+
             with client as api_client:
                 data = await AsyncTemplate._build(
                     template,
@@ -337,45 +238,17 @@
                     memory_mb,
                     skip_cache,
                     on_build_logs,
->>>>>>> 45d782f3
-                )
-
-            # Start build
-            if on_build_logs:
-                on_build_logs(
-                    LogEntry(
-                        timestamp=datetime.now(),
-                        level="info",
-                        message="Starting building...",
-                    )
-                )
-
-<<<<<<< HEAD
-            await trigger_build(
-                api_client,
-                template_id,
-                build_id,
-                template._template._serialize(instructions_with_hashes),
-            )
-
-            if on_build_logs:
-                on_build_logs(
-                    LogEntry(
-                        timestamp=datetime.now(),
-                        level="info",
-                        message="Waiting for logs...",
-                    )
-                )
-
-            await wait_for_build_finish(
-                api_client,
-                template_id,
-                build_id,
-                on_build_logs,
-                logs_refresh_frequency=TemplateBase._logs_refresh_frequency,
-                stack_traces=template._template._stack_traces,
-            )
-=======
+                )
+
+                if on_build_logs:
+                    on_build_logs(
+                        LogEntry(
+                            timestamp=datetime.now(),
+                            level="info",
+                            message="Waiting for logs...",
+                        )
+                    )
+
                 await wait_for_build_finish(
                     api_client,
                     data.template_id,
@@ -386,7 +259,6 @@
                 )
 
                 return data
->>>>>>> 45d782f3
         finally:
             if on_build_logs:
                 on_build_logs(
@@ -488,17 +360,10 @@
         config = ConnectionConfig(
             domain=domain, api_key=api_key or os.environ.get("E2B_API_KEY")
         )
-        client = AsyncApiClient(
-            config,
-            require_api_key=True,
-            require_access_token=False,
-            limits=TemplateBase._limits,
-        )
-
-        with client as api_client:
-            return await get_build_status(
-                api_client,
-                build_info.template_id,
-                build_info.build_id,
-                logs_offset,
-            )+        api_client = get_api_client(config)
+        return await get_build_status(
+            api_client,
+            build_info.template_id,
+            build_info.build_id,
+            logs_offset,
+        )