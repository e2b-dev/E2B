import os
from datetime import datetime
from typing import Callable, Optional

from e2b.api import AsyncApiClient
from e2b.api.client.client import AuthenticatedClient
from e2b.connection_config import ConnectionConfig
from e2b.template.consts import RESOLVE_SYMLINKS
from e2b.template.logger import LogEntry, LogEntryEnd, LogEntryStart
from e2b.template.main import TemplateBase, TemplateClass
from e2b.template.types import BuildInfo, InstructionType

from .build_api import (
    get_build_status,
    get_file_upload_link,
    request_build,
    trigger_build,
    upload_file,
    wait_for_build_finish,
)


class AsyncTemplate(TemplateBase):
    """
    Asynchronous template builder for E2B sandboxes.
    """

    @staticmethod
    async def _build(
        template: TemplateClass,
        api_client: AuthenticatedClient,
        alias: str,
        cpu_count: int = 2,
        memory_mb: int = 1024,
        skip_cache: bool = False,
        on_build_logs: Optional[Callable[[LogEntry], None]] = None,
    ) -> BuildInfo:
        """
        Internal implementation of the template build process

        :param template: The template to build
        :param api_client: Authenticated API client
        :param alias: Alias name for the template
        :param cpu_count: Number of CPUs allocated to the sandbox
        :param memory_mb: Amount of memory in MB allocated to the sandbox
        :param skip_cache: If True, forces a complete rebuild ignoring cache
        :param on_build_logs: Callback function to receive build logs during the build process
        """
        if skip_cache:
            template._template._force = True

        # Create template
        if on_build_logs:
            on_build_logs(
                LogEntry(
                    timestamp=datetime.now(),
                    level="info",
                    message=f"Requesting build for template: {alias}",
                )
            )

        response = await request_build(
            api_client,
            name=alias,
            cpu_count=cpu_count,
            memory_mb=memory_mb,
        )

        template_id = response.template_id
        build_id = response.build_id

        if on_build_logs:
            on_build_logs(
                LogEntry(
                    timestamp=datetime.now(),
                    level="info",
                    message=f"Template created with ID: {template_id}, Build ID: {build_id}",
                )
            )

        instructions_with_hashes = template._template._instructions_with_hashes()

        # Upload files
        for index, file_upload in enumerate(instructions_with_hashes):
            if file_upload["type"] != InstructionType.COPY:
                continue

            args = file_upload.get("args", [])
            src = args[0] if len(args) > 0 else None
            force_upload = file_upload.get("forceUpload")
            files_hash = file_upload.get("filesHash", None)
            resolve_symlinks = file_upload.get("resolveSymlinks", RESOLVE_SYMLINKS)

            if src is None or files_hash is None:
                raise ValueError("Source path and files hash are required")

            stack_trace = None
            if index + 1 < len(template._template._stack_traces):
                stack_trace = template._template._stack_traces[index + 1]

            file_info = await get_file_upload_link(
                api_client, template_id, files_hash, stack_trace
            )

            if (force_upload and file_info.url) or (
                file_info.present is False and file_info.url
            ):
                await upload_file(
                    src,
                    template._template._file_context_path,
                    file_info.url,
                    resolve_symlinks,
                    stack_trace,
                )
                if on_build_logs:
                    on_build_logs(
                        LogEntry(
                            timestamp=datetime.now(),
                            level="info",
                            message=f"Uploaded '{src}'",
                        )
                    )
            else:
                if on_build_logs:
                    on_build_logs(
                        LogEntry(
                            timestamp=datetime.now(),
                            level="info",
                            message=f"Skipping upload of '{src}', already cached",
                        )
                    )

        if on_build_logs:
            on_build_logs(
                LogEntry(
                    timestamp=datetime.now(),
                    level="info",
                    message="All file uploads completed",
                )
            )

        # Start build
        if on_build_logs:
            on_build_logs(
                LogEntry(
                    timestamp=datetime.now(),
                    level="info",
                    message="Starting building...",
                )
            )

        await trigger_build(
            api_client,
            template_id,
            build_id,
            template._template._serialize(instructions_with_hashes),
        )

        return BuildInfo(
            alias=alias,
            template_id=template_id,
            build_id=build_id,
        )

    @staticmethod
    async def build(
        template: TemplateClass,
        alias: str,
        cpu_count: int = 2,
        memory_mb: int = 1024,
        skip_cache: bool = False,
        on_build_logs: Optional[Callable[[LogEntry], None]] = None,
        api_key: Optional[str] = None,
        domain: Optional[str] = None,
    ) -> BuildInfo:
        """
        Build and deploy a template to E2B infrastructure.

        :param template: The template to build
        :param alias: Alias name for the template
        :param cpu_count: Number of CPUs allocated to the sandbox
        :param memory_mb: Amount of memory in MB allocated to the sandbox
        :param skip_cache: If True, forces a complete rebuild ignoring cache
        :param on_build_logs: Callback function to receive build logs during the build process
        :param api_key: E2B API key for authentication
        :param domain: Domain of the E2B API

        Example
        ```python
        from e2b import AsyncTemplate

        template = (
            AsyncTemplate()
            .from_python_image('3')
            .copy('requirements.txt', '/home/user/')
            .run_cmd('pip install -r /home/user/requirements.txt')
        )

        await AsyncTemplate.build(
            template,
            alias='my-python-env',
            cpu_count=2,
            memory_mb=1024
        )
        ```
        """
        try:
            if on_build_logs:
                on_build_logs(
                    LogEntryStart(
                        timestamp=datetime.now(),
                        message="Build started",
                    )
                )

            domain = domain or os.environ.get("E2B_DOMAIN", "e2b.dev")
            config = ConnectionConfig(
                domain=domain, api_key=api_key or os.environ.get("E2B_API_KEY")
            )
            client = AsyncApiClient(
                config,
                require_api_key=True,
                require_access_token=False,
                limits=TemplateBase._limits,
            )

            with client as api_client:
<<<<<<< HEAD
                # Create template
                if on_build_logs:
                    on_build_logs(
                        LogEntry(
                            timestamp=datetime.now(),
                            level="info",
                            message=f"Requesting build for template: {alias}",
                        )
                    )

                response = await request_build(
                    api_client,
                    name=alias,
                    cpu_count=cpu_count,
                    memory_mb=memory_mb,
                )

                template_id = response.template_id
                build_id = response.build_id

                if on_build_logs:
                    on_build_logs(
                        LogEntry(
                            timestamp=datetime.now(),
                            level="info",
                            message=f"Template created with ID: {template_id}, Build ID: {build_id}",
                        )
                    )

                instructions_with_hashes = (
                    template._template._instructions_with_hashes()
                )

                # Upload files
                for index, file_upload in enumerate(instructions_with_hashes):
                    if file_upload["type"] != InstructionType.COPY:
                        continue

                    args = file_upload.get("args", [])
                    src = args[0] if len(args) > 0 else None
                    force_upload = file_upload.get("forceUpload")
                    files_hash = file_upload.get("filesHash", None)
                    resolve_symlinks = file_upload.get("resolveSymlinks", RESOLVE_SYMLINKS)

                    if src is None or files_hash is None:
                        raise ValueError("Source path and files hash are required")

                    stack_trace = None
                    if index + 1 < len(template._template._stack_traces):
                        stack_trace = template._template._stack_traces[index + 1]

                    file_info = await get_file_upload_link(
                        api_client, template_id, files_hash, stack_trace
                    )

                    if (force_upload and file_info.url) or (
                        file_info.present is False and file_info.url
                    ):
                        await upload_file(
                            src,
                            template._template._file_context_path,
                            file_info.url,
                            template._template._file_ignore_patterns,
                            resolve_symlinks,
                            stack_trace,
                        )
                        if on_build_logs:
                            on_build_logs(
                                LogEntry(
                                    timestamp=datetime.now(),
                                    level="info",
                                    message=f"Uploaded '{src}'",
                                )
                            )
                    else:
                        if on_build_logs:
                            on_build_logs(
                                LogEntry(
                                    timestamp=datetime.now(),
                                    level="info",
                                    message=f"Skipping upload of '{src}', already cached",
                                )
                            )

                if on_build_logs:
                    on_build_logs(
                        LogEntry(
                            timestamp=datetime.now(),
                            level="info",
                            message="All file uploads completed",
                        )
                    )

                # Start build
                if on_build_logs:
                    on_build_logs(
                        LogEntry(
                            timestamp=datetime.now(),
                            level="info",
                            message="Starting building...",
                        )
                    )

                await trigger_build(
=======
                data = await AsyncTemplate._build(
                    template,
>>>>>>> 111fe06f
                    api_client,
                    alias,
                    cpu_count,
                    memory_mb,
                    skip_cache,
                    on_build_logs,
                )

                if on_build_logs:
                    on_build_logs(
                        LogEntry(
                            timestamp=datetime.now(),
                            level="info",
                            message="Waiting for logs...",
                        )
                    )

                await wait_for_build_finish(
                    api_client,
                    data.template_id,
                    data.build_id,
                    on_build_logs,
                    logs_refresh_frequency=TemplateBase._logs_refresh_frequency,
                    stack_traces=template._template._stack_traces,
                )

                return data
        finally:
            if on_build_logs:
                on_build_logs(
                    LogEntryEnd(
                        timestamp=datetime.now(),
                        message="Build finished",
                    )
                )

    @staticmethod
    async def build_in_background(
        template: TemplateClass,
        alias: str,
        cpu_count: int = 2,
        memory_mb: int = 1024,
        skip_cache: bool = False,
        on_build_logs: Optional[Callable[[LogEntry], None]] = None,
        api_key: Optional[str] = None,
        domain: Optional[str] = None,
    ) -> BuildInfo:
        """
        Build and deploy a template to E2B infrastructure without waiting for completion.

        :param template: The template to build
        :param alias: Alias name for the template
        :param cpu_count: Number of CPUs allocated to the sandbox
        :param memory_mb: Amount of memory in MB allocated to the sandbox
        :param skip_cache: If True, forces a complete rebuild ignoring cache
        :param api_key: E2B API key for authentication
        :param domain: Domain of the E2B API
        :return: BuildInfo containing the template ID and build ID

        Example
        ```python
        from e2b import AsyncTemplate

        template = (
            AsyncTemplate()
            .from_python_image('3')
            .run_cmd('echo "test"')
            .set_start_cmd('echo "Hello"', 'sleep 1')
        )

        build_info = await AsyncTemplate.build_in_background(
            template,
            alias='my-python-env',
            cpu_count=2,
            memory_mb=1024
        )
        ```
        """
        domain = domain or os.environ.get("E2B_DOMAIN", "e2b.dev")
        config = ConnectionConfig(
            domain=domain, api_key=api_key or os.environ.get("E2B_API_KEY")
        )
        client = AsyncApiClient(
            config,
            require_api_key=True,
            require_access_token=False,
            limits=TemplateBase._limits,
        )

        with client as api_client:
            return await AsyncTemplate._build(
                template,
                api_client,
                alias,
                cpu_count,
                memory_mb,
                skip_cache,
                on_build_logs,
            )

    @staticmethod
    async def get_build_status(
        build_info: BuildInfo,
        logs_offset: int = 0,
        api_key: Optional[str] = None,
        domain: Optional[str] = None,
    ):
        """
        Get the status of a build.

        :param build_info: Build identifiers returned from build_in_background
        :param logs_offset: Offset for fetching logs
        :param api_key: E2B API key for authentication
        :param domain: Domain of the E2B API
        :return: TemplateBuild containing the build status and logs

        Example
        ```python
        from e2b import AsyncTemplate

        build_info = await AsyncTemplate.build_in_background(template, alias='my-template')
        status = await AsyncTemplate.get_build_status(build_info, logs_offset=0)
        ```
        """
        domain = domain or os.environ.get("E2B_DOMAIN", "e2b.dev")
        config = ConnectionConfig(
            domain=domain, api_key=api_key or os.environ.get("E2B_API_KEY")
        )
        client = AsyncApiClient(
            config,
            require_api_key=True,
            require_access_token=False,
            limits=TemplateBase._limits,
        )

        with client as api_client:
            return await get_build_status(
                api_client,
                build_info.template_id,
                build_info.build_id,
                logs_offset,
            )<|MERGE_RESOLUTION|>--- conflicted
+++ resolved
@@ -110,6 +110,7 @@
                     template._template._file_context_path,
                     file_info.url,
                     resolve_symlinks,
+                    template._template._file_ignore_patterns,
                     stack_trace,
                 )
                 if on_build_logs:
@@ -225,115 +226,8 @@
             )
 
             with client as api_client:
-<<<<<<< HEAD
-                # Create template
-                if on_build_logs:
-                    on_build_logs(
-                        LogEntry(
-                            timestamp=datetime.now(),
-                            level="info",
-                            message=f"Requesting build for template: {alias}",
-                        )
-                    )
-
-                response = await request_build(
-                    api_client,
-                    name=alias,
-                    cpu_count=cpu_count,
-                    memory_mb=memory_mb,
-                )
-
-                template_id = response.template_id
-                build_id = response.build_id
-
-                if on_build_logs:
-                    on_build_logs(
-                        LogEntry(
-                            timestamp=datetime.now(),
-                            level="info",
-                            message=f"Template created with ID: {template_id}, Build ID: {build_id}",
-                        )
-                    )
-
-                instructions_with_hashes = (
-                    template._template._instructions_with_hashes()
-                )
-
-                # Upload files
-                for index, file_upload in enumerate(instructions_with_hashes):
-                    if file_upload["type"] != InstructionType.COPY:
-                        continue
-
-                    args = file_upload.get("args", [])
-                    src = args[0] if len(args) > 0 else None
-                    force_upload = file_upload.get("forceUpload")
-                    files_hash = file_upload.get("filesHash", None)
-                    resolve_symlinks = file_upload.get("resolveSymlinks", RESOLVE_SYMLINKS)
-
-                    if src is None or files_hash is None:
-                        raise ValueError("Source path and files hash are required")
-
-                    stack_trace = None
-                    if index + 1 < len(template._template._stack_traces):
-                        stack_trace = template._template._stack_traces[index + 1]
-
-                    file_info = await get_file_upload_link(
-                        api_client, template_id, files_hash, stack_trace
-                    )
-
-                    if (force_upload and file_info.url) or (
-                        file_info.present is False and file_info.url
-                    ):
-                        await upload_file(
-                            src,
-                            template._template._file_context_path,
-                            file_info.url,
-                            template._template._file_ignore_patterns,
-                            resolve_symlinks,
-                            stack_trace,
-                        )
-                        if on_build_logs:
-                            on_build_logs(
-                                LogEntry(
-                                    timestamp=datetime.now(),
-                                    level="info",
-                                    message=f"Uploaded '{src}'",
-                                )
-                            )
-                    else:
-                        if on_build_logs:
-                            on_build_logs(
-                                LogEntry(
-                                    timestamp=datetime.now(),
-                                    level="info",
-                                    message=f"Skipping upload of '{src}', already cached",
-                                )
-                            )
-
-                if on_build_logs:
-                    on_build_logs(
-                        LogEntry(
-                            timestamp=datetime.now(),
-                            level="info",
-                            message="All file uploads completed",
-                        )
-                    )
-
-                # Start build
-                if on_build_logs:
-                    on_build_logs(
-                        LogEntry(
-                            timestamp=datetime.now(),
-                            level="info",
-                            message="Starting building...",
-                        )
-                    )
-
-                await trigger_build(
-=======
                 data = await AsyncTemplate._build(
                     template,
->>>>>>> 111fe06f
                     api_client,
                     alias,
                     cpu_count,
