import logging
import httpx

from typing import Dict, Optional, overload

from e2b.connection_config import ConnectionConfig, ProxyTypes
from e2b.envd.api import ENVD_API_HEALTH_ROUTE, handle_envd_api_exception
from e2b.exceptions import SandboxException, format_request_timeout_error
from e2b.sandbox.utils import class_method_variant
from e2b.sandbox_sync.filesystem.filesystem import Filesystem
from e2b.sandbox_sync.commands.command import Commands
from e2b.sandbox_sync.commands.pty import Pty
from e2b.sandbox_sync.sandbox_api import SandboxApi, SandboxInfo

logger = logging.getLogger(__name__)


class TransportWithLogger(httpx.HTTPTransport):
    def handle_request(self, request):
        url = f"{request.url.scheme}://{request.url.host}{request.url.path}"
        logger.info(f"Request: {request.method} {url}")
        response = super().handle_request(request)

        # data = connect.GzipCompressor.decompress(response.read()).decode()
        logger.info(f"Response: {response.status_code} {url}")

        return response


class Sandbox(SandboxApi):
    """
    E2B cloud sandbox is a secure and isolated cloud environment.

    The sandbox allows you to:
    - Access Linux OS
    - Create, list, and delete files and directories
    - Run commands
    - Run isolated code
    - Access the internet

    Check docs [here](https://e2b.dev/docs).

    Use the `Sandbox()` to create a new sandbox.

    Example:
    ```python
    from e2b import Sandbox

    sandbox = Sandbox()
    ```
    """

    @property
    def files(self) -> Filesystem:
        """
        Module for interacting with the sandbox filesystem.
        """
        return self._filesystem

    @property
    def commands(self) -> Commands:
        """
        Module for running commands in the sandbox.
        """
        return self._commands

    @property
    def pty(self) -> Pty:
        """
        Module for interacting with the sandbox pseudo-terminal.
        """
        return self._pty

<<<<<<< HEAD
=======
    @property
    def sandbox_id(self) -> str:
        """
        Unique identifier of the sandbox.
        """
        return self._sandbox_id

    @property
    def sandbox_domain(self) -> str:
        """
        Domain where the sandbox is hosted.
        """
        return self._sandbox_domain

    @property
    def envd_api_url(self) -> str:
        return self._envd_api_url

    @property
    def _envd_access_token(self) -> str:
        """Private property to access the envd token"""
        return self.__envd_access_token

    @_envd_access_token.setter
    def _envd_access_token(self, value: Optional[str]):
        """Private setter for envd token"""
        self.__envd_access_token = value

    @property
    def connection_config(self) -> ConnectionConfig:
        return self._connection_config

>>>>>>> 37ec3365
    def __init__(
        self,
        template: Optional[str] = None,
        timeout: Optional[int] = None,
        metadata: Optional[Dict[str, str]] = None,
        envs: Optional[Dict[str, str]] = None,
        secure: Optional[bool] = None,
        api_key: Optional[str] = None,
        domain: Optional[str] = None,
        debug: Optional[bool] = None,
        sandbox_id: Optional[str] = None,
        request_timeout: Optional[float] = None,
        proxy: Optional[ProxyTypes] = None,
    ):
        """
        Create a new sandbox.

        By default, the sandbox is created from the default `base` sandbox template.

        :param template: Sandbox template name or ID
        :param timeout: Timeout for the sandbox in **seconds**, default to 300 seconds. Maximum time a sandbox can be kept alive is 24 hours (86_400 seconds) for Pro users and 1 hour (3_600 seconds) for Hobby users
        :param metadata: Custom metadata for the sandbox
        :param envs: Custom environment variables for the sandbox
        :param api_key: E2B API Key to use for authentication, defaults to `E2B_API_KEY` environment variable
        :param request_timeout: Timeout for the request in **seconds**
        :param proxy: Proxy to use for the request and for the **requests made to the returned sandbox**

        :return: sandbox instance for the new sandbox
        """
        if sandbox_id and (metadata is not None or template is not None):
            raise SandboxException(
                "Cannot set metadata or timeout when connecting to an existing sandbox. "
                "Use Sandbox.connect method instead.",
            )

        connection_headers = {}

        envd_version: Optional[str]
        envd_access_token: Optional[str]

        if debug:
<<<<<<< HEAD
            sandbox_id = "debug_sandbox_id"
        elif sandbox_id is not None:
            info = SandboxApi.get_info(sandbox_id)

            envd_version = info._envd_version

            if info._envd_access_token:
                envd_access_token = info._envd_access_token
                connection_headers["X-Access-Token"] = info._envd_access_token
=======
            self._sandbox_id = "debug_sandbox_id"
            self._sandbox_domain = None
            self._envd_version = None
            self._envd_access_token = None
        elif sandbox_id is not None:
            response = SandboxApi._cls_get_info(
                sandbox_id,
                api_key=api_key,
                domain=domain,
                debug=debug,
                request_timeout=request_timeout,
                proxy=proxy,
            )

            self._sandbox_id = sandbox_id
            self._sandbox_domain = response.sandbox_domain
            self._envd_version = response.envd_version
            self._envd_access_token = response._envd_access_token

            if response._envd_access_token is not None and not isinstance(
                response._envd_access_token, Unset
            ):
                connection_headers["X-Access-Token"] = response._envd_access_token
>>>>>>> 37ec3365
        else:
            template = template or self.default_template
            timeout = timeout or self.default_sandbox_timeout
            info = SandboxApi._create_sandbox(
                template=template,
                api_key=api_key,
                timeout=timeout,
                metadata=metadata,
                env_vars=envs,
                domain=domain,
                debug=debug,
                request_timeout=request_timeout,
                secure=secure or False,
                proxy=proxy,
            )
<<<<<<< HEAD
            sandbox_id = info.sandbox_id
            envd_version = info.envd_version
=======

            self._sandbox_id = response.sandbox_id
            self._sandbox_domain = response.sandbox_domain
            self._envd_version = response.envd_version
>>>>>>> 37ec3365

            if info.envd_access_token:
                envd_access_token = info.envd_access_token
                connection_headers["X-Access-Token"] = info.envd_access_token

        connection_config = ConnectionConfig(
            api_key=api_key,
            domain=domain,
            debug=debug,
            request_timeout=request_timeout,
            headers=connection_headers,
            proxy=proxy,
        )

<<<<<<< HEAD
        super().__init__(
            sandbox_id=sandbox_id,
            envd_version=envd_version,
            envd_access_token=envd_access_token,
            connection_config=connection_config,
        )

        self._transport = TransportWithLogger(limits=self._limits, proxy=proxy)

=======
        self._sandbox_domain = self._sandbox_domain or self._connection_config.domain
        self._envd_api_url = f"{'http' if self.connection_config.debug else 'https'}://{self.get_host(self.envd_port)}"
>>>>>>> 37ec3365
        self._envd_api = httpx.Client(
            base_url=self.envd_api_url,
            transport=self._transport,
            headers=self.connection_config.headers,
        )

        self._filesystem = Filesystem(
            self.envd_api_url,
            self._envd_version,
            self.connection_config,
            self._transport._pool,
            self._envd_api,
        )

        self._commands = Commands(
            self.envd_api_url,
            self.connection_config,
            self._transport._pool,
        )

        self._pty = Pty(
            self.envd_api_url,
            self.connection_config,
            self._transport._pool,
        )

    def is_running(self, request_timeout: Optional[float] = None) -> bool:
        """
        Check if the sandbox is running.

        :param request_timeout: Timeout for the request in **seconds**

        :return: `True` if the sandbox is running, `False` otherwise

        Example
        ```python
        sandbox = Sandbox()
        sandbox.is_running() # Returns True

        sandbox.kill()
        sandbox.is_running() # Returns False
        ```
        """
        try:
            r = self._envd_api.get(
                ENVD_API_HEALTH_ROUTE,
                timeout=self.connection_config.get_request_timeout(request_timeout),
            )

            if r.status_code == 502:
                return False

            err = handle_envd_api_exception(r)

            if err:
                raise err

        except httpx.TimeoutException:
            raise format_request_timeout_error()

        return True

    @classmethod
    def connect(
        cls,
        sandbox_id: str,
        api_key: Optional[str] = None,
        domain: Optional[str] = None,
        debug: Optional[bool] = None,
        proxy: Optional[ProxyTypes] = None,
    ):
        """
        Connects to an existing Sandbox.
        With sandbox ID you can connect to the same sandbox from different places or environments (serverless functions, etc).

        :param sandbox_id: Sandbox ID
        :param api_key: E2B API Key to use for authentication, defaults to `E2B_API_KEY` environment variable
        :param proxy: Proxy to use for the request and for the **requests made to the returned sandbox**

        :return: sandbox instance for the existing sandbox

        @example
        ```python
        sandbox = Sandbox()
        sandbox_id = sandbox.sandbox_id

        # Another code block
        same_sandbox = Sandbox.connect(sandbox_id)
        ```
        """

        return cls(
            sandbox_id=sandbox_id,
            api_key=api_key,
            domain=domain,
            debug=debug,
            proxy=proxy,
        )

    def __enter__(self):
        return self

    def __exit__(self, exc_type, exc_value, traceback):
        self.kill()

    @overload
    def kill(  # type: ignore
        self,
        request_timeout: Optional[float] = None,
    ) -> bool:
        """
        Kill the sandbox.

        :param request_timeout: Timeout for the request in **seconds**

        :return: `True` if the sandbox was killed, `False` if the sandbox was not found
        """
        ...

    @overload
    @staticmethod
    def kill(
        sandbox_id: str,
        api_key: Optional[str] = None,
        domain: Optional[str] = None,
        debug: Optional[bool] = None,
        request_timeout: Optional[float] = None,
        proxy: Optional[ProxyTypes] = None,
    ) -> bool:
        """
        Kill the sandbox specified by sandbox ID.

        :param sandbox_id: Sandbox ID
        :param api_key: E2B API Key to use for authentication, defaults to `E2B_API_KEY` environment variable
        :param request_timeout: Timeout for the request in **seconds**
        :param proxy: Proxy to use for the request

        :return: `True` if the sandbox was killed, `False` if the sandbox was not found
        """
        ...

    @class_method_variant("_cls_kill")
    def kill(  # type: ignore
        self,
        request_timeout: Optional[float] = None,
    ) -> bool:
        """
        Kill the sandbox.

        :param request_timeout: Timeout for the request
        :return: `True` if the sandbox was killed, `False` if the sandbox was not found
        """
        config_dict = self.connection_config.__dict__
        config_dict.pop("access_token", None)
        config_dict.pop("api_url", None)

        if request_timeout:
            config_dict["request_timeout"] = request_timeout

        return SandboxApi._cls_kill(
            sandbox_id=self.sandbox_id,
            **config_dict,
        )

    @overload
    def set_timeout(  # type: ignore
        self,
        timeout: int,
        request_timeout: Optional[float] = None,
    ) -> None:
        """
        Set the timeout of the sandbox.
        After the timeout expires the sandbox will be automatically killed.
        This method can extend or reduce the sandbox timeout set when creating the sandbox or from the last call to `.set_timeout`.

        Maximum time a sandbox can be kept alive is 24 hours (86_400 seconds) for Pro users and 1 hour (3_600 seconds) for Hobby users.

        :param timeout: Timeout for the sandbox in **seconds**
        :param request_timeout: Timeout for the request in **seconds**
        """
        ...

    @overload
    @staticmethod
    def set_timeout(
        sandbox_id: str,
        timeout: int,
        api_key: Optional[str] = None,
        domain: Optional[str] = None,
        debug: Optional[bool] = None,
        request_timeout: Optional[float] = None,
        proxy: Optional[ProxyTypes] = None,
    ) -> None:
        """
        Set the timeout of the sandbox specified by sandbox ID.
        After the timeout expires the sandbox will be automatically killed.
        This method can extend or reduce the sandbox timeout set when creating the sandbox or from the last call to `.set_timeout`.

        Maximum time a sandbox can be kept alive is 24 hours (86_400 seconds) for Pro users and 1 hour (3_600 seconds) for Hobby users.

        :param sandbox_id: Sandbox ID
        :param timeout: Timeout for the sandbox in **seconds**
        :param api_key: E2B API Key to use for authentication, defaults to `E2B_API_KEY` environment variable
        :param request_timeout: Timeout for the request in **seconds**
        :param proxy: Proxy to use for the request
        """
        ...

    @class_method_variant("_cls_set_timeout")
    def set_timeout(  # type: ignore
        self,
        timeout: int,
        request_timeout: Optional[float] = None,
    ) -> None:
        config_dict = self.connection_config.__dict__
        config_dict.pop("access_token", None)
        config_dict.pop("api_url", None)

        if request_timeout:
            config_dict["request_timeout"] = request_timeout

        SandboxApi._cls_set_timeout(
            sandbox_id=self.sandbox_id,
            timeout=timeout,
            **config_dict,
        )

    @overload
    def get_info(
        self,
        request_timeout: Optional[float] = None,
    ) -> SandboxInfo:
        """
        Get sandbox information like sandbox ID, template, metadata, started at/end at date.
        :param request_timeout: Timeout for the request in **seconds**
        :return: Sandbox info
        """
        ...

    @overload
    @staticmethod
    def get_info(
        sandbox_id: str,
        api_key: Optional[str] = None,
        domain: Optional[str] = None,
        debug: Optional[bool] = None,
        request_timeout: Optional[float] = None,
        headers: Optional[Dict[str, str]] = None,
        proxy: Optional[ProxyTypes] = None,
    ) -> SandboxInfo:
        """
        Get sandbox information like sandbox ID, template, metadata, started at/end at date.
        :param sandbox_id: Sandbox ID
        :param api_key: E2B API Key to use for authentication, defaults to `E2B_API_KEY` environment variable
        :param domain: E2B domain to use for authentication, defaults to `E2B_DOMAIN` environment variable
        :param debug: Whether to use debug mode, defaults to `E2B_DEBUG` environment variable
        :param request_timeout: Timeout for the request in **seconds**
        :param headers: Custom headers to use for the request
        :param proxy: Proxy to use for the request
        :return: Sandbox info
        """
        ...

    @class_method_variant("_cls_get_info")
    def get_info(  # type: ignore
        self,
        request_timeout: Optional[float] = None,
    ) -> SandboxInfo:
        """
        Get sandbox information like sandbox ID, template, metadata, started at/end at date.
        :param request_timeout: Timeout for the request in **seconds**
        :return: Sandbox info
        """
        config_dict = self.connection_config.__dict__
        config_dict.pop("access_token", None)
        config_dict.pop("api_url", None)

        if request_timeout:
            config_dict["request_timeout"] = request_timeout

        return SandboxApi._cls_get_info(
            sandbox_id=self.sandbox_id,
            **config_dict,
        )<|MERGE_RESOLUTION|>--- conflicted
+++ resolved
@@ -71,41 +71,6 @@
         """
         return self._pty
 
-<<<<<<< HEAD
-=======
-    @property
-    def sandbox_id(self) -> str:
-        """
-        Unique identifier of the sandbox.
-        """
-        return self._sandbox_id
-
-    @property
-    def sandbox_domain(self) -> str:
-        """
-        Domain where the sandbox is hosted.
-        """
-        return self._sandbox_domain
-
-    @property
-    def envd_api_url(self) -> str:
-        return self._envd_api_url
-
-    @property
-    def _envd_access_token(self) -> str:
-        """Private property to access the envd token"""
-        return self.__envd_access_token
-
-    @_envd_access_token.setter
-    def _envd_access_token(self, value: Optional[str]):
-        """Private setter for envd token"""
-        self.__envd_access_token = value
-
-    @property
-    def connection_config(self) -> ConnectionConfig:
-        return self._connection_config
-
->>>>>>> 37ec3365
     def __init__(
         self,
         template: Optional[str] = None,
@@ -143,45 +108,21 @@
 
         connection_headers = {}
 
+        sandbox_domain: Optional[str]
         envd_version: Optional[str]
         envd_access_token: Optional[str]
 
         if debug:
-<<<<<<< HEAD
             sandbox_id = "debug_sandbox_id"
         elif sandbox_id is not None:
-            info = SandboxApi.get_info(sandbox_id)
+            info = SandboxApi._cls_get_info(sandbox_id)
 
             envd_version = info._envd_version
+            sandbox_domain = info.sandbox_domain
 
             if info._envd_access_token:
                 envd_access_token = info._envd_access_token
                 connection_headers["X-Access-Token"] = info._envd_access_token
-=======
-            self._sandbox_id = "debug_sandbox_id"
-            self._sandbox_domain = None
-            self._envd_version = None
-            self._envd_access_token = None
-        elif sandbox_id is not None:
-            response = SandboxApi._cls_get_info(
-                sandbox_id,
-                api_key=api_key,
-                domain=domain,
-                debug=debug,
-                request_timeout=request_timeout,
-                proxy=proxy,
-            )
-
-            self._sandbox_id = sandbox_id
-            self._sandbox_domain = response.sandbox_domain
-            self._envd_version = response.envd_version
-            self._envd_access_token = response._envd_access_token
-
-            if response._envd_access_token is not None and not isinstance(
-                response._envd_access_token, Unset
-            ):
-                connection_headers["X-Access-Token"] = response._envd_access_token
->>>>>>> 37ec3365
         else:
             template = template or self.default_template
             timeout = timeout or self.default_sandbox_timeout
@@ -197,15 +138,8 @@
                 secure=secure or False,
                 proxy=proxy,
             )
-<<<<<<< HEAD
             sandbox_id = info.sandbox_id
             envd_version = info.envd_version
-=======
-
-            self._sandbox_id = response.sandbox_id
-            self._sandbox_domain = response.sandbox_domain
-            self._envd_version = response.envd_version
->>>>>>> 37ec3365
 
             if info.envd_access_token:
                 envd_access_token = info.envd_access_token
@@ -217,10 +151,10 @@
             debug=debug,
             request_timeout=request_timeout,
             headers=connection_headers,
+            sandbox_domain=sandbox_domain,
             proxy=proxy,
         )
 
-<<<<<<< HEAD
         super().__init__(
             sandbox_id=sandbox_id,
             envd_version=envd_version,
@@ -230,10 +164,6 @@
 
         self._transport = TransportWithLogger(limits=self._limits, proxy=proxy)
 
-=======
-        self._sandbox_domain = self._sandbox_domain or self._connection_config.domain
-        self._envd_api_url = f"{'http' if self.connection_config.debug else 'https'}://{self.get_host(self.envd_port)}"
->>>>>>> 37ec3365
         self._envd_api = httpx.Client(
             base_url=self.envd_api_url,
             transport=self._transport,
