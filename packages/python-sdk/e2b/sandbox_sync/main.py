--- conflicted
+++ resolved
@@ -9,10 +9,7 @@
 from e2b.sandbox.utils import class_method_variant
 from e2b.sandbox_sync.commands.command import Commands
 from e2b.sandbox_sync.commands.pty import Pty
-<<<<<<< HEAD
 from e2b.sandbox_sync.filesystem.filesystem import Filesystem
-=======
->>>>>>> 4f6563c2
 from e2b.sandbox_sync.sandbox_api import SandboxApi, SandboxInfo
 
 logger = logging.getLogger(__name__)
@@ -138,16 +135,14 @@
         if self.connection_config.debug:
             self._sandbox_id = "debug_sandbox_id"
             self._envd_version = None
+            self._envd_version = None
         elif sandbox_id is not None:
             self._sandbox_id = sandbox_id
             self._envd_version = None
         else:
             template = template or self.default_template
             timeout = timeout or self.default_sandbox_timeout
-<<<<<<< HEAD
             auto_pause = auto_pause or self.default_sandbox_auto_pause
-=======
->>>>>>> 4f6563c2
             response = SandboxApi._create_sandbox(
                 template=template,
                 api_key=api_key,
@@ -161,6 +156,8 @@
             )
             self._sandbox_id = response.sandbox_id
             self._envd_version = response.envd_version
+            self._sandbox_id = response.sandbox_id
+            self._envd_version = response.envd_version
 
         self._envd_api_url = f"{'http' if self.connection_config.debug else 'https'}://{self.get_host(self.envd_port)}"
 
@@ -172,6 +169,7 @@
 
         self._filesystem = Filesystem(
             self.envd_api_url,
+            self._envd_version,
             self._envd_version,
             self.connection_config,
             self._transport._pool,
@@ -424,7 +422,27 @@
             **self.connection_config.__dict__,
         )
 
-<<<<<<< HEAD
+    def get_info(  # type: ignore
+        self,
+        request_timeout: Optional[float] = None,
+    ) -> SandboxInfo:
+        """
+        Get sandbox information like sandbox ID, template, metadata, started at/end at date.
+        :param request_timeout: Timeout for the request in **seconds**
+        :return: Sandbox info
+        """
+        config_dict = self.connection_config.__dict__
+        config_dict.pop("access_token", None)
+        config_dict.pop("api_url", None)
+
+        if request_timeout:
+            config_dict["request_timeout"] = request_timeout
+
+        return SandboxApi.get_info(
+            sandbox_id=self.sandbox_id,
+            **self.connection_config.__dict__,
+        )
+
     def pause(self, request_timeout: Optional[float] = None) -> str:
         """
         Pause the sandbox.
@@ -444,8 +462,6 @@
 
         return self.sandbox_id
 
-=======
->>>>>>> 4f6563c2
     def get_info(  # type: ignore
         self,
         request_timeout: Optional[float] = None,
