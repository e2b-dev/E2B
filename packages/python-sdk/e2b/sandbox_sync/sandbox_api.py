--- conflicted
+++ resolved
@@ -1,24 +1,14 @@
-<<<<<<< HEAD
+import urllib.parse
 from typing import Dict, List, Optional
+
+from httpx import HTTPTransport
+from packaging.version import Version
 
 from e2b.api import ApiClient, SandboxCreateResponse, handle_api_exception
 from e2b.api.client.api.sandboxes import (
     delete_sandboxes_sandbox_id,
     get_sandboxes,
     get_sandboxes_sandbox_id_metrics,
-    post_sandboxes,
-    post_sandboxes_sandbox_id_timeout,
-=======
-import urllib.parse
-
-from httpx import HTTPTransport
-from packaging.version import Version
-from typing import Dict, List, Optional
-
-from e2b.api import ApiClient, handle_api_exception
-from e2b.api.client.api.sandboxes import (
-    delete_sandboxes_sandbox_id,
-    get_sandboxes,
     post_sandboxes,
     post_sandboxes_sandbox_id_pause,
     post_sandboxes_sandbox_id_resume,
@@ -28,19 +18,11 @@
     NewSandbox,
     PostSandboxesSandboxIDTimeoutBody,
     ResumedSandbox,
->>>>>>> 0be28d9e
 )
-from e2b.api.client.models import NewSandbox, PostSandboxesSandboxIDTimeoutBody
 from e2b.connection_config import ConnectionConfig
-<<<<<<< HEAD
-from e2b.exceptions import TemplateException
+from e2b.exceptions import TemplateException, NotFoundException
 from e2b.sandbox.sandbox_api import SandboxApiBase, SandboxInfo, SandboxMetrics
-from httpx import HTTPTransport
-from packaging.version import Version
-=======
-from e2b.exceptions import TemplateException, NotFoundException
-from e2b.sandbox.sandbox_api import SandboxApiBase, SandboxInfo
->>>>>>> 0be28d9e
+
 
 
 class SandboxApi(SandboxApiBase):
@@ -268,7 +250,6 @@
                     "You can do this by running `e2b template build` in the directory with the template."
                 )
 
-<<<<<<< HEAD
             return SandboxCreateResponse(
                 sandbox_id=SandboxApi._get_sandbox_id(
                     res.parsed.sandbox_id,
@@ -276,11 +257,6 @@
                 ),
                 envd_version=res.parsed.envd_version,
             )
-=======
-            return SandboxApi._get_sandbox_id(
-                res.parsed.sandbox_id,
-                res.parsed.client_id,
-            )
 
     @classmethod
     def _cls_resume(
@@ -352,5 +328,4 @@
             if res.status_code >= 300:
                 raise handle_api_exception(res)
 
-            return True
->>>>>>> 0be28d9e
+            return True