<<<<<<< HEAD
from typing import Dict, List, Optional

from e2b.api import ApiClient, handle_api_exception
from e2b.api.client.api.sandboxes import (
=======
import urllib.parse

from httpx import HTTPTransport
from typing import Optional, Dict, List, Tuple
from packaging.version import Version

from e2b.sandbox.sandbox_api import SandboxInfo, SandboxApiBase, SandboxQuery
from e2b.exceptions import TemplateException
from e2b.api import ApiClient, SandboxCreateResponse
from e2b.api.client.models import NewSandbox, PostSandboxesSandboxIDTimeoutBody
from e2b.api.client.api.sandboxes import (
    get_sandboxes_sandbox_id,
    post_sandboxes_sandbox_id_timeout,
    get_sandboxes,
>>>>>>> 6ac98dbe
    delete_sandboxes_sandbox_id,
    get_sandboxes,
    post_sandboxes,
    post_sandboxes_sandbox_id_pause,
    post_sandboxes_sandbox_id_resume,
    post_sandboxes_sandbox_id_timeout,
)
from e2b.api.client.models import (
    NewSandbox,
    PostSandboxesSandboxIDTimeoutBody,
    ResumedSandbox,
)
from e2b.connection_config import ConnectionConfig
from e2b.exceptions import TemplateException, NotFoundException
from e2b.sandbox.sandbox_api import SandboxApiBase, SandboxInfo
from httpx import HTTPTransport
from packaging.version import Version


class SandboxApi(SandboxApiBase):
    @classmethod
    def list(
        cls,
        api_key: Optional[str] = None,
        query: Optional[SandboxQuery] = None,
        domain: Optional[str] = None,
        debug: Optional[bool] = None,
        request_timeout: Optional[float] = None,
        headers: Optional[Dict[str, str]] = None,
    ) -> List[SandboxInfo]:
        """
        List all running sandboxes.

        :param api_key: API key to use for authentication, defaults to `E2B_API_KEY` environment variable
        :param query: Filter the list of sandboxes, e.g. by metadata `SandboxQuery(metadata={"key": "value"})`, if there are multiple filters they are combined with AND.
        :param domain: Domain to use for the request, only relevant for self-hosted environments
        :param debug: Enable debug mode, all requested are then sent to localhost
        :param request_timeout: Timeout for the request in **seconds**
        :param headers: Additional headers to send with the request

        :return: List of running sandboxes
        """
        config = ConnectionConfig(
            api_key=api_key,
            domain=domain,
            debug=debug,
            request_timeout=request_timeout,
            headers=headers,
        )

        # Convert filters to the format expected by the API
        metadata = None
        if query:
            if query.metadata:
                quoted_metadata = {
                    urllib.parse.quote(k): urllib.parse.quote(v)
                    for k, v in query.metadata.items()
                }
                metadata = urllib.parse.urlencode(quoted_metadata)

        with ApiClient(
            config, transport=HTTPTransport(limits=SandboxApiBase._limits)
        ) as api_client:
            res = get_sandboxes.sync_detailed(client=api_client, metadata=metadata)

            if res.status_code >= 300:
                raise handle_api_exception(res)

            if res.parsed is None:
                return []

            return [
                SandboxInfo(
                    sandbox_id=SandboxApi._get_sandbox_id(
                        sandbox.sandbox_id,
                        sandbox.client_id,
                    ),
                    template_id=sandbox.template_id,
                    name=sandbox.alias if isinstance(sandbox.alias, str) else None,
                    metadata=(
                        sandbox.metadata if isinstance(sandbox.metadata, dict) else {}
                    ),
                    started_at=sandbox.started_at,
                    end_at=sandbox.end_at,
                )
                for sandbox in res.parsed
            ]

    @classmethod
    def get_info(
        cls,
        sandbox_id: str,
        api_key: Optional[str] = None,
        domain: Optional[str] = None,
        debug: Optional[bool] = None,
        request_timeout: Optional[float] = None,
        headers: Optional[Dict[str, str]] = None,
    ) -> SandboxInfo:
        """
        Get the sandbox info.
        :param sandbox_id: Sandbox ID
        :param api_key: API key to use for authentication, defaults to `E2B_API_KEY` environment variable
        :param domain: Domain to use for the request, defaults to `E2B_DOMAIN` environment variable
        :param debug: Debug mode, defaults to `E2B_DEBUG` environment variable
        :param request_timeout: Timeout for the request in **seconds**
        :param headers: Additional headers to send with the request

        :return: Sandbox info
        """
        config = ConnectionConfig(
            api_key=api_key,
            domain=domain,
            debug=debug,
            request_timeout=request_timeout,
            headers=headers,
        )

        with ApiClient(
            config, transport=HTTPTransport(limits=SandboxApiBase._limits)
        ) as api_client:
            res = get_sandboxes_sandbox_id.sync_detailed(
                sandbox_id,
                client=api_client,
            )

            if res.status_code >= 300:
                raise handle_api_exception(res)

            if res.parsed is None:
                raise Exception("Body of the request is None")

            return SandboxInfo(
                sandbox_id=SandboxApi._get_sandbox_id(
                    res.parsed.sandbox_id,
                    res.parsed.client_id,
                ),
                template_id=res.parsed.template_id,
                name=res.parsed.alias if isinstance(res.parsed.alias, str) else None,
                metadata=(
                    res.parsed.metadata if isinstance(res.parsed.metadata, dict) else {}
                ),
                started_at=res.parsed.started_at,
                end_at=res.parsed.end_at,
            )

    @classmethod
    def _cls_kill(
        cls,
        sandbox_id: str,
        api_key: Optional[str] = None,
        domain: Optional[str] = None,
        debug: Optional[bool] = None,
        request_timeout: Optional[float] = None,
        headers: Optional[Dict[str, str]] = None,
    ) -> bool:
        config = ConnectionConfig(
            api_key=api_key,
            domain=domain,
            debug=debug,
            request_timeout=request_timeout,
            headers=headers,
        )

        if config.debug:
            # Skip killing the sandbox in debug mode
            return True

        with ApiClient(
            config, transport=HTTPTransport(limits=SandboxApiBase._limits)
        ) as api_client:
            res = delete_sandboxes_sandbox_id.sync_detailed(
                sandbox_id,
                client=api_client,
            )

            if res.status_code == 404:
                return False

            if res.status_code >= 300:
                raise handle_api_exception(res)

            return True

    @classmethod
    def _cls_set_timeout(
        cls,
        sandbox_id: str,
        timeout: int,
        api_key: Optional[str] = None,
        domain: Optional[str] = None,
        debug: Optional[bool] = None,
        request_timeout: Optional[float] = None,
        headers: Optional[Dict[str, str]] = None,
    ) -> None:
        config = ConnectionConfig(
            api_key=api_key,
            domain=domain,
            debug=debug,
            request_timeout=request_timeout,
            headers=headers,
        )

        if config.debug:
            # Skip setting timeout in debug mode
            return

        with ApiClient(
            config, transport=HTTPTransport(limits=SandboxApiBase._limits)
        ) as api_client:
            res = post_sandboxes_sandbox_id_timeout.sync_detailed(
                sandbox_id,
                client=api_client,
                body=PostSandboxesSandboxIDTimeoutBody(timeout=timeout),
            )

            if res.status_code >= 300:
                raise handle_api_exception(res)

    @classmethod
    def _create_sandbox(
        cls,
        template: str,
        timeout: int,
        auto_pause: bool,
        metadata: Optional[Dict[str, str]] = None,
        env_vars: Optional[Dict[str, str]] = None,
        api_key: Optional[str] = None,
        domain: Optional[str] = None,
        debug: Optional[bool] = None,
        request_timeout: Optional[float] = None,
        headers: Optional[Dict[str, str]] = None,
    ) -> SandboxCreateResponse:
        config = ConnectionConfig(
            api_key=api_key,
            domain=domain,
            debug=debug,
            request_timeout=request_timeout,
            headers=headers,
        )

        with ApiClient(
            config, transport=HTTPTransport(limits=SandboxApiBase._limits)
        ) as api_client:
            res = post_sandboxes.sync_detailed(
                body=NewSandbox(
                    template_id=template,
                    metadata=metadata or {},
                    timeout=timeout,
                    env_vars=env_vars or {},
                    auto_pause=auto_pause,
                ),
                client=api_client,
            )

            if res.status_code >= 300:
                raise handle_api_exception(res)

            if res.parsed is None:
                raise Exception("Body of the request is None")

            if Version(res.parsed.envd_version) < Version("0.1.0"):
                SandboxApi._cls_kill(
                    SandboxApi._get_sandbox_id(
                        res.parsed.sandbox_id,
                        res.parsed.client_id,
                    )
                )
                raise TemplateException(
                    "You need to update the template to use the new SDK. "
                    "You can do this by running `e2b template build` in the directory with the template."
                )

<<<<<<< HEAD
            return SandboxApi._get_sandbox_id(
                res.parsed.sandbox_id,
                res.parsed.client_id,
            )

    @classmethod
    def _cls_resume(
        cls,
        sandbox_id: str,
        timeout: int,
        auto_pause: bool,
        api_key: Optional[str] = None,
        domain: Optional[str] = None,
        debug: Optional[bool] = None,
        request_timeout: Optional[float] = None,
    ) -> bool:
        config = ConnectionConfig(
            api_key=api_key,
            domain=domain,
            debug=debug,
            request_timeout=request_timeout,
        )

        with ApiClient(
            config, transport=HTTPTransport(limits=SandboxApiBase._limits)
        ) as api_client:
            res = post_sandboxes_sandbox_id_resume.sync_detailed(
                sandbox_id,
                client=api_client,
                body=ResumedSandbox(timeout=timeout, auto_pause=auto_pause),
            )

            if res.status_code == 404:
                raise NotFoundException(f"Paused sandbox {sandbox_id} not found")

            if res.status_code == 409:
                return False

            if res.status_code >= 300:
                raise handle_api_exception(res)

            return True

    @classmethod
    def _cls_pause(
        cls,
        sandbox_id: str,
        api_key: Optional[str] = None,
        domain: Optional[str] = None,
        debug: Optional[bool] = None,
        request_timeout: Optional[float] = None,
    ) -> bool:
        config = ConnectionConfig(
            api_key=api_key,
            domain=domain,
            debug=debug,
            request_timeout=request_timeout,
        )

        with ApiClient(
            config, transport=HTTPTransport(limits=SandboxApiBase._limits)
        ) as api_client:
            res = post_sandboxes_sandbox_id_pause.sync_detailed(
                sandbox_id,
                client=api_client,
            )

            if res.status_code == 404:
                raise NotFoundException(f"Sandbox {sandbox_id} not found")

            if res.status_code == 409:
                return False

            if res.status_code >= 300:
                raise handle_api_exception(res)

            return True
=======
            return SandboxCreateResponse(
                sandbox_id=SandboxApi._get_sandbox_id(
                    res.parsed.sandbox_id,
                    res.parsed.client_id,
                ),
                envd_version=res.parsed.envd_version,
            )
>>>>>>> 6ac98dbe
<|MERGE_RESOLUTION|>--- conflicted
+++ resolved
@@ -1,24 +1,13 @@
-<<<<<<< HEAD
+import urllib.parse
+
 from typing import Dict, List, Optional
-
-from e2b.api import ApiClient, handle_api_exception
-from e2b.api.client.api.sandboxes import (
-=======
-import urllib.parse
-
-from httpx import HTTPTransport
-from typing import Optional, Dict, List, Tuple
-from packaging.version import Version
 
 from e2b.sandbox.sandbox_api import SandboxInfo, SandboxApiBase, SandboxQuery
 from e2b.exceptions import TemplateException
-from e2b.api import ApiClient, SandboxCreateResponse
+from e2b.api import ApiClient, SandboxCreateResponse, handle_api_exception
 from e2b.api.client.models import NewSandbox, PostSandboxesSandboxIDTimeoutBody
 from e2b.api.client.api.sandboxes import (
     get_sandboxes_sandbox_id,
-    post_sandboxes_sandbox_id_timeout,
-    get_sandboxes,
->>>>>>> 6ac98dbe
     delete_sandboxes_sandbox_id,
     get_sandboxes,
     post_sandboxes,
@@ -291,85 +280,6 @@
                     "You can do this by running `e2b template build` in the directory with the template."
                 )
 
-<<<<<<< HEAD
-            return SandboxApi._get_sandbox_id(
-                res.parsed.sandbox_id,
-                res.parsed.client_id,
-            )
-
-    @classmethod
-    def _cls_resume(
-        cls,
-        sandbox_id: str,
-        timeout: int,
-        auto_pause: bool,
-        api_key: Optional[str] = None,
-        domain: Optional[str] = None,
-        debug: Optional[bool] = None,
-        request_timeout: Optional[float] = None,
-    ) -> bool:
-        config = ConnectionConfig(
-            api_key=api_key,
-            domain=domain,
-            debug=debug,
-            request_timeout=request_timeout,
-        )
-
-        with ApiClient(
-            config, transport=HTTPTransport(limits=SandboxApiBase._limits)
-        ) as api_client:
-            res = post_sandboxes_sandbox_id_resume.sync_detailed(
-                sandbox_id,
-                client=api_client,
-                body=ResumedSandbox(timeout=timeout, auto_pause=auto_pause),
-            )
-
-            if res.status_code == 404:
-                raise NotFoundException(f"Paused sandbox {sandbox_id} not found")
-
-            if res.status_code == 409:
-                return False
-
-            if res.status_code >= 300:
-                raise handle_api_exception(res)
-
-            return True
-
-    @classmethod
-    def _cls_pause(
-        cls,
-        sandbox_id: str,
-        api_key: Optional[str] = None,
-        domain: Optional[str] = None,
-        debug: Optional[bool] = None,
-        request_timeout: Optional[float] = None,
-    ) -> bool:
-        config = ConnectionConfig(
-            api_key=api_key,
-            domain=domain,
-            debug=debug,
-            request_timeout=request_timeout,
-        )
-
-        with ApiClient(
-            config, transport=HTTPTransport(limits=SandboxApiBase._limits)
-        ) as api_client:
-            res = post_sandboxes_sandbox_id_pause.sync_detailed(
-                sandbox_id,
-                client=api_client,
-            )
-
-            if res.status_code == 404:
-                raise NotFoundException(f"Sandbox {sandbox_id} not found")
-
-            if res.status_code == 409:
-                return False
-
-            if res.status_code >= 300:
-                raise handle_api_exception(res)
-
-            return True
-=======
             return SandboxCreateResponse(
                 sandbox_id=SandboxApi._get_sandbox_id(
                     res.parsed.sandbox_id,
@@ -377,4 +287,76 @@
                 ),
                 envd_version=res.parsed.envd_version,
             )
->>>>>>> 6ac98dbe
+
+    @classmethod
+    def _cls_resume(
+        cls,
+        sandbox_id: str,
+        timeout: int,
+        auto_pause: bool,
+        api_key: Optional[str] = None,
+        domain: Optional[str] = None,
+        debug: Optional[bool] = None,
+        request_timeout: Optional[float] = None,
+    ) -> bool:
+        config = ConnectionConfig(
+            api_key=api_key,
+            domain=domain,
+            debug=debug,
+            request_timeout=request_timeout,
+        )
+
+        with ApiClient(
+            config, transport=HTTPTransport(limits=SandboxApiBase._limits)
+        ) as api_client:
+            res = post_sandboxes_sandbox_id_resume.sync_detailed(
+                sandbox_id,
+                client=api_client,
+                body=ResumedSandbox(timeout=timeout, auto_pause=auto_pause),
+            )
+
+            if res.status_code == 404:
+                raise NotFoundException(f"Paused sandbox {sandbox_id} not found")
+
+            if res.status_code == 409:
+                return False
+
+            if res.status_code >= 300:
+                raise handle_api_exception(res)
+
+            return True
+
+    @classmethod
+    def _cls_pause(
+        cls,
+        sandbox_id: str,
+        api_key: Optional[str] = None,
+        domain: Optional[str] = None,
+        debug: Optional[bool] = None,
+        request_timeout: Optional[float] = None,
+    ) -> bool:
+        config = ConnectionConfig(
+            api_key=api_key,
+            domain=domain,
+            debug=debug,
+            request_timeout=request_timeout,
+        )
+
+        with ApiClient(
+            config, transport=HTTPTransport(limits=SandboxApiBase._limits)
+        ) as api_client:
+            res = post_sandboxes_sandbox_id_pause.sync_detailed(
+                sandbox_id,
+                client=api_client,
+            )
+
+            if res.status_code == 404:
+                raise NotFoundException(f"Sandbox {sandbox_id} not found")
+
+            if res.status_code == 409:
+                return False
+
+            if res.status_code >= 300:
+                raise handle_api_exception(res)
+
+            return True