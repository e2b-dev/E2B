import urllib.parse
<<<<<<< HEAD
from typing import Dict, List, Optional

from e2b.api import ApiClient, SandboxCreateResponse, handle_api_exception
=======

from httpx import HTTPTransport
from typing import Optional, Dict, List, Tuple
from packaging.version import Version

from e2b.sandbox.sandbox_api import SandboxInfo, SandboxApiBase, SandboxQuery
from e2b.exceptions import TemplateException
from e2b.api import ApiClient, SandboxCreateResponse
from e2b.api.client.models import NewSandbox, PostSandboxesSandboxIDTimeoutBody
>>>>>>> e5a3f249
from e2b.api.client.api.sandboxes import (
    delete_sandboxes_sandbox_id,
    get_sandboxes,
    get_sandboxes_sandbox_id_metrics,
    post_sandboxes,
    post_sandboxes_sandbox_id_pause,
    post_sandboxes_sandbox_id_resume,
    post_sandboxes_sandbox_id_timeout,
)
from e2b.api.client.models import (
    NewSandbox,
    PostSandboxesSandboxIDTimeoutBody,
    ResumedSandbox,
)
from e2b.connection_config import ConnectionConfig
from e2b.exceptions import NotFoundException, TemplateException
from e2b.sandbox.sandbox_api import SandboxApiBase, SandboxInfo, SandboxMetrics
from httpx import HTTPTransport
from packaging.version import Version


class SandboxApi(SandboxApiBase):
    @classmethod
    def list(
        cls,
        api_key: Optional[str] = None,
<<<<<<< HEAD
        filters: Optional[Dict[str, str]] = None,
=======
        query: Optional[SandboxQuery] = None,
>>>>>>> e5a3f249
        domain: Optional[str] = None,
        debug: Optional[bool] = None,
        request_timeout: Optional[float] = None,
    ) -> List[SandboxInfo]:
        """
        List all running sandboxes.

        :param api_key: API key to use for authentication, defaults to `E2B_API_KEY` environment variable
<<<<<<< HEAD
        :param filters: Filter the list of sandboxes by metadata, e.g. `{"key": "value"}`, if there are multiple filters they are combined with AND.
=======
        :param query: Filter the list of sandboxes, e.g. by metadata `SandboxQuery(metadata={"key": "value"})`, if there are multiple filters they are combined with AND.
>>>>>>> e5a3f249
        :param domain: Domain to use for the request, only relevant for self-hosted environments
        :param debug: Enable debug mode, all requested are then sent to localhost
        :param request_timeout: Timeout for the request in **seconds**

        :return: List of running sandboxes
        """
        config = ConnectionConfig(
            api_key=api_key,
            domain=domain,
            debug=debug,
            request_timeout=request_timeout,
        )

        # Convert filters to the format expected by the API
<<<<<<< HEAD
        query = None
        if filters:
            filters = {
                urllib.parse.quote(k): urllib.parse.quote(v) for k, v in filters.items()
            }
            query = urllib.parse.urlencode(filters)
=======
        metadata = None
        if query:
            if query.metadata:
                quoted_metadata = {
                    urllib.parse.quote(k): urllib.parse.quote(v)
                    for k, v in query.metadata.items()
                }
                metadata = urllib.parse.urlencode(quoted_metadata)
>>>>>>> e5a3f249

        with ApiClient(
            config, transport=HTTPTransport(limits=SandboxApiBase._limits)
        ) as api_client:
<<<<<<< HEAD
            res = get_sandboxes.sync_detailed(client=api_client, query=query)
=======
            res = get_sandboxes.sync_detailed(client=api_client, metadata=metadata)
>>>>>>> e5a3f249

            if res.status_code >= 300:
                raise handle_api_exception(res)

            if res.parsed is None:
                return []

            return [
                SandboxInfo(
                    sandbox_id=SandboxApi._get_sandbox_id(
                        sandbox.sandbox_id,
                        sandbox.client_id,
                    ),
                    template_id=sandbox.template_id,
                    name=sandbox.alias if isinstance(sandbox.alias, str) else None,
                    metadata=(
                        sandbox.metadata if isinstance(sandbox.metadata, dict) else {}
                    ),
                    started_at=sandbox.started_at,
                )
                for sandbox in res.parsed
            ]

    @classmethod
    def _cls_kill(
        cls,
        sandbox_id: str,
        api_key: Optional[str] = None,
        domain: Optional[str] = None,
        debug: Optional[bool] = None,
        request_timeout: Optional[float] = None,
    ) -> bool:
        config = ConnectionConfig(
            api_key=api_key,
            domain=domain,
            debug=debug,
            request_timeout=request_timeout,
        )

        if config.debug:
            # Skip killing the sandbox in debug mode
            return True

        with ApiClient(
            config, transport=HTTPTransport(limits=SandboxApiBase._limits)
        ) as api_client:
            res = delete_sandboxes_sandbox_id.sync_detailed(
                sandbox_id,
                client=api_client,
            )

            if res.status_code == 404:
                return False

            if res.status_code >= 300:
                raise handle_api_exception(res)

            return True

    @classmethod
    def _cls_set_timeout(
        cls,
        sandbox_id: str,
        timeout: int,
        api_key: Optional[str] = None,
        domain: Optional[str] = None,
        debug: Optional[bool] = None,
        request_timeout: Optional[float] = None,
    ) -> None:
        config = ConnectionConfig(
            api_key=api_key,
            domain=domain,
            debug=debug,
            request_timeout=request_timeout,
        )

        if config.debug:
            # Skip setting timeout in debug mode
            return

        with ApiClient(
            config, transport=HTTPTransport(limits=SandboxApiBase._limits)
        ) as api_client:
            res = post_sandboxes_sandbox_id_timeout.sync_detailed(
                sandbox_id,
                client=api_client,
                body=PostSandboxesSandboxIDTimeoutBody(timeout=timeout),
            )

            if res.status_code >= 300:
                raise handle_api_exception(res)

    @classmethod
    def _cls_get_metrics(
        cls,
        sandbox_id: str,
        api_key: Optional[str] = None,
        domain: Optional[str] = None,
        debug: Optional[bool] = None,
        request_timeout: Optional[float] = None,
    ) -> List[SandboxMetrics]:
        config = ConnectionConfig(
            api_key=api_key,
            domain=domain,
            debug=debug,
            request_timeout=request_timeout,
        )

        if config.debug:
            # Skip getting the metrics in debug mode
            return []

        with ApiClient(config) as api_client:
            res = get_sandboxes_sandbox_id_metrics.sync_detailed(
                sandbox_id,
                client=api_client,
            )

            if res.status_code >= 300:
                raise handle_api_exception(res)

            if res.parsed is None:
                return []

            return [
                SandboxMetrics(
                    timestamp=metric.timestamp,
                    cpu_used_pct=metric.cpu_used_pct,
                    cpu_count=metric.cpu_count,
                    mem_used_mib=metric.mem_used_mi_b,
                    mem_total_mib=metric.mem_total_mi_b,
                )
                for metric in res.parsed
            ]

    @classmethod
    def _create_sandbox(
        cls,
        template: str,
        timeout: int,
        metadata: Optional[Dict[str, str]] = None,
        env_vars: Optional[Dict[str, str]] = None,
        api_key: Optional[str] = None,
        domain: Optional[str] = None,
        debug: Optional[bool] = None,
        request_timeout: Optional[float] = None,
    ) -> SandboxCreateResponse:
        config = ConnectionConfig(
            api_key=api_key,
            domain=domain,
            debug=debug,
            request_timeout=request_timeout,
        )

        with ApiClient(
            config, transport=HTTPTransport(limits=SandboxApiBase._limits)
        ) as api_client:
            res = post_sandboxes.sync_detailed(
                body=NewSandbox(
                    template_id=template,
                    metadata=metadata or {},
                    timeout=timeout,
                    env_vars=env_vars or {},
                ),
                client=api_client,
            )

            if res.status_code >= 300:
                raise handle_api_exception(res)

            if res.parsed is None:
                raise Exception("Body of the request is None")

            if Version(res.parsed.envd_version) < Version("0.1.0"):
                SandboxApi._cls_kill(
                    SandboxApi._get_sandbox_id(
                        res.parsed.sandbox_id,
                        res.parsed.client_id,
                    )
                )
                raise TemplateException(
                    "You need to update the template to use the new SDK. "
                    "You can do this by running `e2b template build` in the directory with the template."
                )

            return SandboxCreateResponse(
                sandbox_id=SandboxApi._get_sandbox_id(
                    res.parsed.sandbox_id,
                    res.parsed.client_id,
                ),
                envd_version=res.parsed.envd_version,
            )

    @classmethod
    def _cls_resume(
        cls,
        sandbox_id: str,
        timeout: int,
        api_key: Optional[str] = None,
        domain: Optional[str] = None,
        debug: Optional[bool] = None,
        request_timeout: Optional[float] = None,
    ) -> bool:
        config = ConnectionConfig(
            api_key=api_key,
            domain=domain,
            debug=debug,
            request_timeout=request_timeout,
        )

        with ApiClient(
            config, transport=HTTPTransport(limits=SandboxApiBase._limits)
        ) as api_client:
            res = post_sandboxes_sandbox_id_resume.sync_detailed(
                sandbox_id,
                client=api_client,
                body=ResumedSandbox(timeout=timeout),
            )

            if res.status_code == 404:
                raise NotFoundException(f"Paused sandbox {sandbox_id} not found")

            if res.status_code == 409:
                return False

            if res.status_code >= 300:
                raise handle_api_exception(res)

            return True

    @classmethod
    def _cls_pause(
        cls,
        sandbox_id: str,
        api_key: Optional[str] = None,
        domain: Optional[str] = None,
        debug: Optional[bool] = None,
        request_timeout: Optional[float] = None,
    ) -> bool:
        config = ConnectionConfig(
            api_key=api_key,
            domain=domain,
            debug=debug,
            request_timeout=request_timeout,
        )

        with ApiClient(
            config, transport=HTTPTransport(limits=SandboxApiBase._limits)
        ) as api_client:
            res = post_sandboxes_sandbox_id_pause.sync_detailed(
                sandbox_id,
                client=api_client,
            )

            if res.status_code == 404:
                raise NotFoundException(f"Sandbox {sandbox_id} not found")

            if res.status_code == 409:
                return False

            if res.status_code >= 300:
                raise handle_api_exception(res)

            return True<|MERGE_RESOLUTION|>--- conflicted
+++ resolved
@@ -1,9 +1,4 @@
 import urllib.parse
-<<<<<<< HEAD
-from typing import Dict, List, Optional
-
-from e2b.api import ApiClient, SandboxCreateResponse, handle_api_exception
-=======
 
 from httpx import HTTPTransport
 from typing import Optional, Dict, List, Tuple
@@ -13,7 +8,6 @@
 from e2b.exceptions import TemplateException
 from e2b.api import ApiClient, SandboxCreateResponse
 from e2b.api.client.models import NewSandbox, PostSandboxesSandboxIDTimeoutBody
->>>>>>> e5a3f249
 from e2b.api.client.api.sandboxes import (
     delete_sandboxes_sandbox_id,
     get_sandboxes,
@@ -40,11 +34,7 @@
     def list(
         cls,
         api_key: Optional[str] = None,
-<<<<<<< HEAD
-        filters: Optional[Dict[str, str]] = None,
-=======
         query: Optional[SandboxQuery] = None,
->>>>>>> e5a3f249
         domain: Optional[str] = None,
         debug: Optional[bool] = None,
         request_timeout: Optional[float] = None,
@@ -53,11 +43,7 @@
         List all running sandboxes.
 
         :param api_key: API key to use for authentication, defaults to `E2B_API_KEY` environment variable
-<<<<<<< HEAD
-        :param filters: Filter the list of sandboxes by metadata, e.g. `{"key": "value"}`, if there are multiple filters they are combined with AND.
-=======
         :param query: Filter the list of sandboxes, e.g. by metadata `SandboxQuery(metadata={"key": "value"})`, if there are multiple filters they are combined with AND.
->>>>>>> e5a3f249
         :param domain: Domain to use for the request, only relevant for self-hosted environments
         :param debug: Enable debug mode, all requested are then sent to localhost
         :param request_timeout: Timeout for the request in **seconds**
@@ -72,14 +58,6 @@
         )
 
         # Convert filters to the format expected by the API
-<<<<<<< HEAD
-        query = None
-        if filters:
-            filters = {
-                urllib.parse.quote(k): urllib.parse.quote(v) for k, v in filters.items()
-            }
-            query = urllib.parse.urlencode(filters)
-=======
         metadata = None
         if query:
             if query.metadata:
@@ -88,16 +66,11 @@
                     for k, v in query.metadata.items()
                 }
                 metadata = urllib.parse.urlencode(quoted_metadata)
->>>>>>> e5a3f249
-
-        with ApiClient(
-            config, transport=HTTPTransport(limits=SandboxApiBase._limits)
-        ) as api_client:
-<<<<<<< HEAD
-            res = get_sandboxes.sync_detailed(client=api_client, query=query)
-=======
+
+        with ApiClient(
+            config, transport=HTTPTransport(limits=SandboxApiBase._limits)
+        ) as api_client:
             res = get_sandboxes.sync_detailed(client=api_client, metadata=metadata)
->>>>>>> e5a3f249
 
             if res.status_code >= 300:
                 raise handle_api_exception(res)
