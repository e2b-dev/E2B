--- conflicted
+++ resolved
@@ -62,27 +62,6 @@
         None,
         None,
     ]:
-<<<<<<< HEAD
-        for event in self._events:
-            if event.event.HasField("data"):
-                if event.event.data.stdout:
-                    out = event.event.data.stdout.decode('utf-8', 'replace')
-                    self._stdout += out
-                    yield out, None, None
-                if event.event.data.stderr:
-                    out = event.event.data.stderr.decode('utf-8', 'replace')
-                    self._stderr += out
-                    yield None, out, None
-                if event.event.data.pty:
-                    yield None, None, event.event.data.pty
-            if event.event.HasField("end"):
-                self._result = CommandResult(
-                    stdout=self._stdout,
-                    stderr=self._stderr,
-                    exit_code=event.event.end.exit_code,
-                    error=event.event.end.error,
-                )
-=======
         try:
             for event in self._events:
                 if event.event.HasField("data"):
@@ -105,7 +84,6 @@
                     )
         except Exception as e:
             raise handle_rpc_exception(e)
->>>>>>> 6ac98dbe
 
     def disconnect(self) -> None:
         """
