--- conflicted
+++ resolved
@@ -33,12 +33,8 @@
     "test:coverage": "vitest run --coverage",
     "test-smoke": "vitest run _smoke",
     "generate": "openapi-typescript ../../spec/openapi.yml -x api_key --support-array-length --alphabetize --output src/api/schema.gen.ts",
-<<<<<<< HEAD
-    "check-deps": "knip"
-=======
     "check-deps": "knip",
     "update-deps": "ncu -u && pnpm i"
->>>>>>> 9678dc3c
   },
   "devDependencies": {
     "@rollup/plugin-node-resolve": "^15.2.3",
@@ -46,15 +42,9 @@
     "@types/node": "^20.8.6",
     "@types/normalize-path": "^3.0.0",
     "@types/platform": "^1.3.4",
-<<<<<<< HEAD
-    "@typescript-eslint/eslint-plugin": "^5.38.1",
-    "@typescript-eslint/parser": "^5.38.1",
-    "knip": "^2.19.5",
-=======
     "@typescript-eslint/eslint-plugin": "^6.8.0",
     "@typescript-eslint/parser": "^6.8.0",
     "@vitest/browser": "^0.34.6",
->>>>>>> 9678dc3c
     "jsdom": "^22.1.0",
     "knip": "^2.34.0",
     "markdown-it": "^13.0.2",
@@ -89,22 +79,16 @@
     "typescript"
   ],
   "dependencies": {
-<<<<<<< HEAD
-    "@types/node-fetch": "^2.6.5",
-    "cross-fetch": "^3.1.5",
+    "@types/node-fetch": "^2.6.6",
+    "cross-fetch": "^4.0.0",
     "form-data": "^4.0.0",
-    "node-fetch": "^2.7.0",
-=======
+    "node-fetch": "^3.3.2",
     "cross-blob": "^3.0.2",
     "formdata-polyfill": "^4.0.10",
->>>>>>> 9678dc3c
     "normalize-path": "^3.0.0",
     "openapi-typescript-fetch": "^1.1.3",
     "platform": "^1.3.6",
     "rpc-websocket-client": "^1.1.4"
-<<<<<<< HEAD
-  }
-=======
   },
   "engines": {
     "node": ">=18"
@@ -112,5 +96,4 @@
   "browserslist": [
     "defaults"
   ]
->>>>>>> 9678dc3c
 }