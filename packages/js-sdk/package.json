{
  "name": "@e2b/sdk",
<<<<<<< HEAD
  "version": "0.6.5-rc.0",
=======
  "version": "0.6.5",
>>>>>>> c6eace93
  "description": "E2B SDK that give agents cloud environments",
  "homepage": "https://e2b.dev",
  "license": "MIT",
  "author": {
    "name": "FoundryLabs, Inc.",
    "email": "hello@e2b.dev",
    "url": "https://e2b.dev"
  },
  "bugs": "https://github.com/e2b-dev/e2b/issues",
  "repository": {
    "type": "git",
    "url": "https://github.com/e2b-dev/e2b/tree/main/packages/js-sdk"
  },
  "publishConfig": {
    "access": "public"
  },
  "sideEffects": false,
  "main": "dist/cjs/index.js",
  "module": "dist/esm/index.js",
  "umd": "dist/umd/index.js",
  "scripts": {
    "prepublishOnly": "rollup -c",
    "build": "rollup -c",
    "watch": "rollup -c -w",
    "dev": "rollup -c -w",
    "measure": "node test/performance.mjs",
    "run": "node test/run.mjs",
    "test": "vitest run",
    "test:coverage": "vitest run --coverage",
    "test-smoke": "vitest run _smoke",
    "generate": "openapi-typescript ../../spec/openapi.yml -x api_key --support-array-length --alphabetize --output src/api/schema.gen.ts",
    "check-deps": "knip"
  },
  "devDependencies": {
    "@rollup/plugin-node-resolve": "^14.1.0",
    "@rollup/plugin-replace": "^5.0.2",
    "@types/node": "^18.7.23",
    "@types/normalize-path": "^3.0.0",
    "@types/platform": "^1.3.4",
    "@typescript-eslint/eslint-plugin": "^5.38.1",
    "@typescript-eslint/parser": "^5.38.1",
    "knip": "^2.19.5",
    "jsdom": "^22.1.0",
    "markdown-it": "^13.0.2",
    "openai": "^4.12.1",
    "openapi-typescript": "^5.4.1",
    "rollup": "^2.79.1",
    "rollup-plugin-auto-external": "^2.0.0",
    "rollup-plugin-polyfill-node": "^0.10.2",
    "rollup-plugin-typescript2": "^0.34.0",
    "typescript": "^4.9.4",
    "vitest": "^0.34.2"
  },
  "files": [
    "dist",
    "README.md",
    "package.json"
  ],
  "keywords": [
    "e2b",
    "ai-agents",
    "agents",
    "ai",
    "code-interpreter",
    "sandbox",
    "code",
    "runtime",
    "vm",
    "nodejs",
    "javascript",
    "typescript"
  ],
  "dependencies": {
    "@types/node-fetch": "^2.6.5",
    "cross-fetch": "^3.1.5",
    "form-data": "^4.0.0",
    "node-fetch": "^2.7.0",
    "normalize-path": "^3.0.0",
    "openapi-typescript-fetch": "^1.1.3",
    "platform": "^1.3.6",
    "rpc-websocket-client": "^1.1.4"
  }
}<|MERGE_RESOLUTION|>--- conflicted
+++ resolved
@@ -1,10 +1,6 @@
 {
   "name": "@e2b/sdk",
-<<<<<<< HEAD
-  "version": "0.6.5-rc.0",
-=======
-  "version": "0.6.5",
->>>>>>> c6eace93
+  "version": "0.6.6-rc.0",
   "description": "E2B SDK that give agents cloud environments",
   "homepage": "https://e2b.dev",
   "license": "MIT",
