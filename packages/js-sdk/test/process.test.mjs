--- conflicted
+++ resolved
@@ -13,11 +13,7 @@
     cmd: 'pwd',
     onStdout: data => stdout.push(data),
     onStderr: data => stderr.push(data),
-<<<<<<< HEAD
-    cwd: "/tmp"
-=======
-    rootdir: '/tmp',
->>>>>>> 522079ce
+    cwd: '/tmp',
   })
 
   const output = await process.finished
@@ -59,11 +55,7 @@
 
   const process = await session.process.start({
     cmd: 'read -r line; echo "$line"',
-<<<<<<< HEAD
-    cwd: "/code"
-=======
-    rootdir: '/code',
->>>>>>> 522079ce
+    cwd: '/code',
   })
   await process.sendStdin('ping\n')
   await process.finished
