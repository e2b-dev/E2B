import { Sandbox } from '../src'
import { test as base } from 'vitest'

export const template = 'base'

interface SandboxFixture {
  sandbox: Sandbox
  template: string
<<<<<<< HEAD
=======
  sandboxType: string
>>>>>>> 9291d809
}

export const sandboxTest = base.extend<SandboxFixture>({
  template,
<<<<<<< HEAD
  sandbox: [
    async ({ }, use) => {
      const sandbox = await Sandbox.create(template, { autoPause: true })
=======
  sandboxType: [
    async ({}, use) => {
      const id = `test-${generateRandomString()}`
      await use(id)
    },
    { auto: true },
  ],
  sandbox: [
    async ({ sandboxType }, use) => {
      const sandbox = await Sandbox.create(template, {
        metadata: { sandboxType },
      })
>>>>>>> 9291d809
      try {
        await use(sandbox)
      } finally {
        try {
          await sandbox.kill()
        } catch (err) {
          if (!isDebug) {
            console.warn(
              'Failed to kill sandbox — this is expected if the test runs with local envd.'
            )
          }
        }
      }
    },
    { auto: true },
  ],
})

export const isDebug = process.env.E2B_DEBUG !== undefined
export const isIntegrationTest = process.env.E2B_INTEGRATION_TEST !== undefined

function generateRandomString(length: number = 8): string {
  return Math.random()
    .toString(36)
    .substring(2, length + 2)
}

export async function wait(ms: number) {
  return new Promise((resolve) => setTimeout(resolve, ms))
}<|MERGE_RESOLUTION|>--- conflicted
+++ resolved
@@ -6,19 +6,11 @@
 interface SandboxFixture {
   sandbox: Sandbox
   template: string
-<<<<<<< HEAD
-=======
   sandboxType: string
->>>>>>> 9291d809
 }
 
 export const sandboxTest = base.extend<SandboxFixture>({
   template,
-<<<<<<< HEAD
-  sandbox: [
-    async ({ }, use) => {
-      const sandbox = await Sandbox.create(template, { autoPause: true })
-=======
   sandboxType: [
     async ({}, use) => {
       const id = `test-${generateRandomString()}`
@@ -31,7 +23,6 @@
       const sandbox = await Sandbox.create(template, {
         metadata: { sandboxType },
       })
->>>>>>> 9291d809
       try {
         await use(sandbox)
       } finally {
