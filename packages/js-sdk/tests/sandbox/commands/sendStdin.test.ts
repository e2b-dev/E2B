--- conflicted
+++ resolved
@@ -37,16 +37,14 @@
 
   await sandbox.commands.sendStdin(cmd.pid, text)
 
-<<<<<<< HEAD
   await wait(5_000)
-=======
+
   for (let i = 0; i < 5; i++) {
     if (cmd.stdout === text) {
       break
     }
     await new Promise((r) => setTimeout(r, 500))
   }
->>>>>>> 7beccd7d
 
   await cmd.kill()
 
