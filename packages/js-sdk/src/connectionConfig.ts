import { Logger } from './logs'
import { getEnvVar } from './api/metadata'

const REQUEST_TIMEOUT_MS = 60_000 // 60 seconds
export const KEEPALIVE_PING_INTERVAL_SEC = 50 // 50 seconds

export const KEEPALIVE_PING_HEADER = 'Keepalive-Ping-Interval'

/**
 * Connection options for requests to the API.
 */
export interface ConnectionOpts {
  /**
   * E2B API key to use for authentication.
   *
   * @default E2B_API_KEY // environment variable
   */
  apiKey?: string
  /**
   * E2B access token to use for authentication.
   *
   * @default E2B_ACCESS_TOKEN // environment variable
   */
  accessToken?: string
  /**
   * Domain to use for the API.
   *
   * @default E2B_DOMAIN // environment variable or `e2b.app`
   */
  domain?: string
  /**
   * If true the SDK starts in the debug mode and connects to the local envd API server.
   * @internal
   * @default E2B_DEBUG // environment variable or `false`
   */
  debug?: boolean
  /**
   * Timeout for requests to the API in **milliseconds**.
<<<<<<< HEAD
   * 
   * @default 60_000 // 60 seconds
=======
   *
   * @default 30_000 // 30 seconds
>>>>>>> 6ac98dbe
   */
  requestTimeoutMs?: number
  /**
   * Logger to use for logging messages. It can accept any object that implements `Logger` interface—for example, {@link console}.
   */
  logger?: Logger

  /**
   * Additional headers to send with the request.
   */
  headers?: Record<string, string>
}

/**
 * Configuration for connecting to the API.
 */
export class ConnectionConfig {
  readonly debug: boolean
  readonly domain: string
  readonly apiUrl: string
  readonly logger?: Logger

  readonly requestTimeoutMs: number

  readonly apiKey?: string
  readonly accessToken?: string

  readonly headers?: Record<string, string>

  constructor(opts?: ConnectionOpts) {
    this.apiKey = opts?.apiKey || ConnectionConfig.apiKey
    this.debug = opts?.debug || ConnectionConfig.debug
    this.domain = opts?.domain || ConnectionConfig.domain
    this.accessToken = opts?.accessToken || ConnectionConfig.accessToken
    this.requestTimeoutMs = opts?.requestTimeoutMs ?? REQUEST_TIMEOUT_MS
    this.logger = opts?.logger
    this.headers = opts?.headers

    this.apiUrl = this.debug
      ? 'http://localhost:3000'
      : `https://api.${this.domain}`
  }

  private static get domain() {
    return getEnvVar('E2B_DOMAIN') || 'e2b.app'
  }

  private static get debug() {
    return (getEnvVar('E2B_DEBUG') || 'false').toLowerCase() === 'true'
  }

  private static get apiKey() {
    return getEnvVar('E2B_API_KEY')
  }

  private static get accessToken() {
    return getEnvVar('E2B_ACCESS_TOKEN')
  }

  getSignal(requestTimeoutMs?: number) {
    const timeout = requestTimeoutMs ?? this.requestTimeoutMs

    return timeout ? AbortSignal.timeout(timeout) : undefined
  }
}

/**
 * User used for the operation in the sandbox.
 */
export type Username = 'root' | 'user'

export const defaultUsername: Username = 'user'<|MERGE_RESOLUTION|>--- conflicted
+++ resolved
@@ -36,13 +36,8 @@
   debug?: boolean
   /**
    * Timeout for requests to the API in **milliseconds**.
-<<<<<<< HEAD
-   * 
-   * @default 60_000 // 60 seconds
-=======
    *
    * @default 30_000 // 30 seconds
->>>>>>> 6ac98dbe
    */
   requestTimeoutMs?: number
   /**
