--- conflicted
+++ resolved
@@ -29,12 +29,8 @@
 } from './terminal'
 import { resolvePath } from '../utils/filesystem'
 
-<<<<<<< HEAD
-=======
-export type Environment = components['schemas']['Template']
 export type DownloadFileFormat = 'base64' | 'blob' | 'buffer' | 'arraybuffer' | 'text'
 
->>>>>>> f5395e3e
 export interface SessionOpts extends SessionConnectionOpts {
   onScanPorts?: ScanOpenPortsHandler
   timeout?: number
