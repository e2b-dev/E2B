import { ApiClient } from '../api'
import { ConnectionConfig } from '../connectionConfig'
import { runtime } from '../utils'
import {
  getFileUploadLink,
  requestBuild,
  triggerBuild,
  TriggerBuildTemplate,
  uploadFile,
  waitForBuildFinish,
} from './buildApi'
import { RESOLVE_SYMLINKS, STACK_TRACE_DEPTH } from './consts'
import { parseDockerfile } from './dockerfileParser'
import { ReadyCmd } from './readycmd'
import {
  CopyItem,
  Instruction,
  InstructionType,
  LogEntry,
  RegistryConfig,
  TemplateBuilder,
  TemplateFinal,
  TemplateFromImage,
} from './types'
import {
  calculateFilesHash,
  getCallerDirectory,
  getCallerFrame,
  padOctal,
  readDockerignore,
  readGCPServiceAccountJSON,
} from './utils'
import type { PathLike } from 'node:fs'

export { type TemplateBuilder } from './types'

type TemplateOptions = {
  fileContextPath?: PathLike
  fileIgnorePatterns?: string[]
}

type BasicBuildOptions = {
  alias: string
  cpuCount?: number
  memoryMB?: number
  skipCache?: boolean
  onBuildLogs?: (logEntry: InstanceType<typeof LogEntry>) => void
}

export type BuildOptions = BasicBuildOptions & {
  apiKey?: string
  domain?: string
}

export class TemplateBase
  implements TemplateFromImage, TemplateBuilder, TemplateFinal
{
  private defaultBaseImage: string = 'e2bdev/base'
  private baseImage: string | undefined = this.defaultBaseImage
  private baseTemplate: string | undefined = undefined
  private registryConfig: RegistryConfig | undefined = undefined
  private startCmd: string | undefined = undefined
  private readyCmd: string | undefined = undefined
  // Force the whole template to be rebuilt
  private force: boolean = false
  // Force the next layer to be rebuilt
  private forceNextLayer: boolean = false
  private instructions: Instruction[] = []
<<<<<<< HEAD
  private fileContextPath: string =
    runtime === 'browser' ? '.' : (getCallerDirectory(STACK_TRACE_DEPTH) ?? '.')
  private ignoreFilePaths: string[] = []
=======
  private fileContextPath: PathLike =
    runtime === 'browser' ? '.' : getCallerDirectory(STACK_TRACE_DEPTH) ?? '.'
  private fileIgnorePatterns: string[] = []
>>>>>>> d7bc0a31
  private logsRefreshFrequency: number = 200
  private stackTraces: (string | undefined)[] = []
  private stackTracesEnabled: boolean = true

  constructor(options?: TemplateOptions) {
    this.fileContextPath = options?.fileContextPath ?? this.fileContextPath
    this.fileIgnorePatterns =
      options?.fileIgnorePatterns ?? this.fileIgnorePatterns
  }

  static toJSON(
    template: TemplateClass,
    computeHashes: boolean = true
  ): Promise<string> {
    return (template as TemplateBase).toJSON(computeHashes)
  }

  static toDockerfile(template: TemplateClass): string {
    return (template as TemplateBase).toDockerfile()
  }

  static build(template: TemplateClass, options: BuildOptions): Promise<void> {
    return (template as TemplateBase).build(options)
  }

  // Built-in image mixins
  fromDebianImage(variant: string = 'slim'): TemplateBuilder {
    return this.fromImage(`debian:${variant}`)
  }

  fromUbuntuImage(variant: string = 'lts'): TemplateBuilder {
    return this.fromImage(`ubuntu:${variant}`)
  }

  fromPythonImage(version: string = '3.13'): TemplateBuilder {
    return this.fromImage(`python:${version}`)
  }

  fromNodeImage(variant: string = 'lts'): TemplateBuilder {
    return this.fromImage(`node:${variant}`)
  }

  fromBaseImage(): TemplateBuilder {
    return this.fromImage(this.defaultBaseImage)
  }

  fromImage(
    baseImage: string,
    credentials?: { username: string; password: string }
  ): TemplateBuilder {
    this.baseImage = baseImage
    this.baseTemplate = undefined

    // Set the registry config if provided
    if (credentials) {
      this.registryConfig = {
        type: 'registry',
        username: credentials.username,
        password: credentials.password,
      }
    }

    // If we should force the next layer and it's a FROM command, invalidate whole template
    if (this.forceNextLayer) {
      this.force = true
    }

    this.collectStackTrace()
    return this
  }

  fromTemplate(template: string): TemplateBuilder {
    this.baseTemplate = template
    this.baseImage = undefined

    // If we should force the next layer and it's a FROM command, invalidate whole template
    if (this.forceNextLayer) {
      this.force = true
    }

    this.collectStackTrace()
    return this
  }

  /**
   * Parse a Dockerfile and convert it to Template SDK format
   *
   * @param dockerfileContentOrPath Either the Dockerfile content as a string,
   *                                or a path to a Dockerfile file
   * @returns TemplateBuilder instance for method chaining
   */
  fromDockerfile(dockerfileContentOrPath: string): TemplateBuilder {
    const { baseImage } = parseDockerfile(dockerfileContentOrPath, this)
    this.baseImage = baseImage
    this.baseTemplate = undefined

    // If we should force the next layer and it's a FROM command, invalidate whole template
    if (this.forceNextLayer) {
      this.force = true
    }

    this.collectStackTrace()
    return this
  }

  fromAWSRegistry(
    image: string,
    credentials: {
      accessKeyId: string
      secretAccessKey: string
      region: string
    }
  ): TemplateBuilder {
    this.baseImage = image
    this.baseTemplate = undefined

    // Set the registry config if provided
    this.registryConfig = {
      type: 'aws',
      awsAccessKeyId: credentials.accessKeyId,
      awsSecretAccessKey: credentials.secretAccessKey,
      awsRegion: credentials.region,
    }

    // If we should force the next layer and it's a FROM command, invalidate whole template
    if (this.forceNextLayer) {
      this.force = true
    }

    this.collectStackTrace()
    return this
  }

  fromGCPRegistry(
    image: string,
    credentials: {
      serviceAccountJSON: string | object
    }
  ): TemplateBuilder {
    this.baseImage = image
    this.baseTemplate = undefined

    // Set the registry config if provided
    this.registryConfig = {
      type: 'gcp',
      serviceAccountJson: readGCPServiceAccountJSON(
        this.fileContextPath.toString(),
        credentials.serviceAccountJSON
      ),
    }

    // If we should force the next layer and it's a FROM command, invalidate whole template
    if (this.forceNextLayer) {
      this.force = true
    }

    this.collectStackTrace()
    return this
  }

  copy(
    src: PathLike | PathLike[],
    dest: PathLike,
    options?: {
      forceUpload?: true
      user?: string
      mode?: number
      resolveSymlinks?: boolean
    }
  ): TemplateBuilder {
    if (runtime === 'browser') {
      throw new Error('Browser runtime is not supported for copy')
    }

    const srcs = Array.isArray(src) ? src : [src]

    for (const src of srcs) {
      const args = [
        src.toString(),
        dest.toString(),
        options?.user ?? '',
        options?.mode ? padOctal(options.mode) : '',
      ]

      this.instructions.push({
        type: InstructionType.COPY,
        args,
        force: options?.forceUpload || this.forceNextLayer,
        forceUpload: options?.forceUpload,
        resolveSymlinks: options?.resolveSymlinks,
      })
    }

    this.collectStackTrace()
    return this
  }

  copyItems(items: CopyItem[]): TemplateBuilder {
    if (runtime === 'browser') {
      throw new Error('Browser runtime is not supported for copyItems')
    }

    this.runInNewStackTraceContext(() => {
      for (const item of items) {
        this.copy(item.src, item.dest, {
          forceUpload: item.forceUpload,
          user: item.user,
          mode: item.mode,
          resolveSymlinks: item.resolveSymlinks,
        })
      }
    })

    return this
  }

  remove(
    path: PathLike | PathLike[],
    options?: { force?: boolean; recursive?: boolean }
  ): TemplateBuilder {
    const paths = Array.isArray(path) ? path : [path]
    const args = ['rm']
    if (options?.recursive) {
      args.push('-r')
    }
    if (options?.force) {
      args.push('-f')
    }
    args.push(...paths.map((p) => p.toString()))
    return this.runInNewStackTraceContext(() => this.runCmd(args.join(' ')))
  }

  rename(
    src: PathLike,
    dest: PathLike,
    options?: { force?: boolean }
  ): TemplateBuilder {
    const args = ['mv', src.toString(), dest.toString()]
    if (options?.force) {
      args.push('-f')
    }
    return this.runInNewStackTraceContext(() => this.runCmd(args.join(' ')))
  }

  makeDir(
    path: PathLike | PathLike[],
    options?: { mode?: number }
  ): TemplateBuilder {
    const paths = Array.isArray(path) ? path : [path]
    const args = ['mkdir', '-p']
    if (options?.mode) {
      args.push(`-m ${padOctal(options.mode)}`)
    }
    args.push(...paths.map((p) => p.toString()))
    return this.runInNewStackTraceContext(() => this.runCmd(args.join(' ')))
  }

  makeSymlink(src: PathLike, dest: PathLike): TemplateBuilder {
    const args = ['ln', '-s', src.toString(), dest.toString()]
    return this.runInNewStackTraceContext(() => this.runCmd(args.join(' ')))
  }

  runCmd(command: string, options?: { user?: string }): TemplateBuilder
  runCmd(commands: string[], options?: { user?: string }): TemplateBuilder
  runCmd(
    commandOrCommands: string | string[],
    options?: { user?: string }
  ): TemplateBuilder {
    const cmds = Array.isArray(commandOrCommands)
      ? commandOrCommands
      : [commandOrCommands]

    const args = [cmds.join(' && ')]
    if (options?.user) {
      args.push(options.user)
    }

    this.instructions.push({
      type: InstructionType.RUN,
      args,
      force: this.forceNextLayer,
    })

    this.collectStackTrace()
    return this
  }

  setWorkdir(workdir: PathLike): TemplateBuilder {
    this.instructions.push({
      type: InstructionType.WORKDIR,
      args: [workdir.toString()],
      force: this.forceNextLayer,
    })

    this.collectStackTrace()
    return this
  }

  setUser(user: string): TemplateBuilder {
    this.instructions.push({
      type: InstructionType.USER,
      args: [user],
      force: this.forceNextLayer,
    })

    this.collectStackTrace()
    return this
  }

  pipInstall(packages?: string | string[]): TemplateBuilder {
    const args = ['pip', 'install']
    const packageList = packages
      ? Array.isArray(packages)
        ? packages
        : [packages]
      : undefined
    if (packageList) {
      args.push(...packageList)
    } else {
      args.push('.')
    }

    return this.runInNewStackTraceContext(() => this.runCmd(args.join(' ')))
  }

  npmInstall(
    packages?: string | string[],
    options?: { g?: boolean }
  ): TemplateBuilder {
    const args = ['npm', 'install']
    const packageList = packages
      ? Array.isArray(packages)
        ? packages
        : [packages]
      : undefined
    if (options?.g) {
      args.push('-g')
    }
    if (packageList) {
      args.push(...packageList)
    }

    return this.runInNewStackTraceContext(() => this.runCmd(args.join(' ')))
  }

  aptInstall(packages: string | string[]): TemplateBuilder {
    const packageList = Array.isArray(packages) ? packages : [packages]
    return this.runInNewStackTraceContext(() =>
      this.runCmd(
        [
          'apt-get update',
          `DEBIAN_FRONTEND=noninteractive DEBCONF_NOWARNINGS=yes apt-get install -y --no-install-recommends ${packageList.join(
            ' '
          )}`,
        ],
        { user: 'root' }
      )
    )
  }

  gitClone(
    url: string,
    path?: PathLike,
    options?: { branch?: string; depth?: number }
  ): TemplateBuilder {
    const args = ['git', 'clone', url]
    if (options?.branch) {
      args.push(`--branch ${options.branch}`)
      args.push('--single-branch')
    }
    if (options?.depth) {
      args.push(`--depth ${options.depth}`)
    }
    if (path) {
      args.push(path.toString())
    }

    return this.runInNewStackTraceContext(() => this.runCmd(args.join(' ')))
  }

  setStartCmd(
    startCommand: string,
    readyCommand: string | ReadyCmd
  ): TemplateFinal {
    this.startCmd = startCommand

    if (readyCommand instanceof ReadyCmd) {
      this.readyCmd = readyCommand.getCmd()
    } else {
      this.readyCmd = readyCommand
    }

    this.collectStackTrace()
    return this
  }

  setReadyCmd(readyCommand: string | ReadyCmd): TemplateFinal {
    if (readyCommand instanceof ReadyCmd) {
      this.readyCmd = readyCommand.getCmd()
    } else {
      this.readyCmd = readyCommand
    }

    this.collectStackTrace()
    return this
  }

  setEnvs(envs: Record<string, string>): TemplateBuilder {
    if (Object.keys(envs).length === 0) {
      return this
    }

    this.instructions.push({
      type: InstructionType.ENV,
      args: Object.entries(envs).flatMap(([key, value]) => [key, value]),
      force: this.forceNextLayer,
    })
    this.collectStackTrace()
    return this
  }

  skipCache(): TemplateBuilder {
    this.forceNextLayer = true
    return this
  }

  private collectStackTrace(stackTracesDepth: number = STACK_TRACE_DEPTH) {
    if (!this.stackTracesEnabled) {
      return this
    }

    this.stackTraces.push(getCallerFrame(stackTracesDepth))
    return this
  }

  private disableStackTrace() {
    this.stackTracesEnabled = false
    return this
  }

  private enableStackTrace() {
    this.stackTracesEnabled = true
    return this
  }

  private runInNewStackTraceContext<T>(fn: () => T): T {
    this.disableStackTrace()
    const result = fn()
    this.enableStackTrace()
    this.collectStackTrace(STACK_TRACE_DEPTH + 1)
    return result
  }

  private async toJSON(computeHashes: boolean): Promise<string> {
    let instructions = this.instructions
    if (computeHashes) {
      instructions = await this.instructionsWithHashes()
    }

    return JSON.stringify(this.serialize(instructions), undefined, 2)
  }

  private toDockerfile(): string {
    if (this.baseTemplate !== undefined) {
      throw new Error(
        'Cannot convert template built from another template to Dockerfile. ' +
          'Templates based on other templates can only be built using the E2B API.'
      )
    }

    if (this.baseImage === undefined) {
      throw new Error('No base image specified for template')
    }

    let dockerfile = `FROM ${this.baseImage}\n`
    for (const instruction of this.instructions) {
      dockerfile += `${instruction.type} ${instruction.args.join(' ')}\n`
    }
    if (this.startCmd) {
      dockerfile += `ENTRYPOINT ${this.startCmd}\n`
    }
    return dockerfile
  }

  private async build(options: BuildOptions): Promise<void> {
    const config = new ConnectionConfig({
      domain: options.domain,
      apiKey: options.apiKey,
    })
    const client = new ApiClient(config)

    if (options.skipCache) {
      this.force = true
    }

    // Create template
    options.onBuildLogs?.(
      new LogEntry(
        new Date(),
        'info',
        `Requesting build for template: ${options.alias}`
      )
    )

    const { templateID, buildID } = await requestBuild(client, {
      alias: options.alias,
      cpuCount: options.cpuCount ?? 2,
      memoryMB: options.memoryMB ?? 1024,
    })

    options.onBuildLogs?.(
      new LogEntry(
        new Date(),
        'info',
        `Template created with ID: ${templateID}, Build ID: ${buildID}`
      )
    )

    const instructionsWithHashes = await this.instructionsWithHashes()

    // Upload files in parallel
    const uploadPromises = instructionsWithHashes.map(
      async (instruction, index) => {
        if (instruction.type !== InstructionType.COPY) {
          return
        }

        const src = instruction.args.length > 0 ? instruction.args[0] : null
        const filesHash = instruction.filesHash ?? null
        if (src === null || filesHash === null) {
          throw new Error('Source path and files hash are required')
        }

        const forceUpload = instruction.forceUpload
        let stackTrace = undefined
        if (index + 1 >= 0 && index + 1 < this.stackTraces.length) {
          stackTrace = this.stackTraces[index + 1]
        }

        const { present, url } = await getFileUploadLink(
          client,
          {
            templateID,
            filesHash,
          },
          stackTrace
        )

        if (
          (forceUpload && url != null) ||
          (present === false && url != null)
        ) {
          await uploadFile(
            {
              fileName: src,
              fileContextPath: this.fileContextPath.toString(),
              url,
              resolveSymlinks: instruction.resolveSymlinks ?? RESOLVE_SYMLINKS,
            },
            stackTrace
          )
          options.onBuildLogs?.(
            new LogEntry(new Date(), 'info', `Uploaded '${src}'`)
          )
        } else {
          options.onBuildLogs?.(
            new LogEntry(
              new Date(),
              'info',
              `Skipping upload of '${src}', already cached`
            )
          )
        }
      }
    )

    await Promise.all(uploadPromises)

    options.onBuildLogs?.(
      new LogEntry(new Date(), 'info', 'All file uploads completed')
    )

    // Start build
    options.onBuildLogs?.(
      new LogEntry(new Date(), 'info', 'Starting building...')
    )

    await triggerBuild(client, {
      templateID,
      buildID,
      template: this.serialize(instructionsWithHashes),
    })

    options.onBuildLogs?.(
      new LogEntry(new Date(), 'info', 'Waiting for logs...')
    )

    await waitForBuildFinish(client, {
      templateID,
      buildID,
      onBuildLogs: options.onBuildLogs,
      logsRefreshFrequency: this.logsRefreshFrequency,
      stackTraces: this.stackTraces,
    })
  }

  // We might no longer need this as we move the logic server-side
  private async instructionsWithHashes(): Promise<Instruction[]> {
    return Promise.all(
      this.instructions.map(async (instruction, index) => {
        if (instruction.type !== InstructionType.COPY) {
          return instruction
        }

        const src = instruction.args.length > 0 ? instruction.args[0] : null
        const dest = instruction.args.length > 1 ? instruction.args[1] : null
        if (src === null || dest === null) {
          throw new Error('Source path and destination path are required')
        }

        let stackTrace = undefined
        if (index + 1 >= 0 && index + 1 < this.stackTraces.length) {
          stackTrace = this.stackTraces[index + 1]
        }

        return {
          ...instruction,
          filesHash: await calculateFilesHash(
            src,
            dest,
            this.fileContextPath.toString(),
            [
              ...this.fileIgnorePatterns,
              ...(runtime === 'browser'
                ? []
                : readDockerignore(this.fileContextPath.toString())),
            ],
            instruction.resolveSymlinks ?? RESOLVE_SYMLINKS,
            stackTrace
          ),
        }
      })
    )
  }

  private serialize(steps: Instruction[]): TriggerBuildTemplate {
    const templateData: TriggerBuildTemplate = {
      startCmd: this.startCmd,
      readyCmd: this.readyCmd,
      steps,
      force: this.force,
    }

    if (this.baseImage !== undefined) {
      templateData.fromImage = this.baseImage
    }

    if (this.baseTemplate !== undefined) {
      templateData.fromTemplate = this.baseTemplate
    }

    if (this.registryConfig !== undefined) {
      templateData.fromImageRegistry = this.registryConfig
    }

    return templateData
  }
}

// Factory function to create Template instances without 'new'
export function Template(options?: TemplateOptions): TemplateFromImage {
  return new TemplateBase(options)
}

Template.build = TemplateBase.build
Template.toJSON = TemplateBase.toJSON
Template.toDockerfile = TemplateBase.toDockerfile

export type TemplateClass = TemplateBuilder | TemplateFinal<|MERGE_RESOLUTION|>--- conflicted
+++ resolved
@@ -53,8 +53,7 @@
 }
 
 export class TemplateBase
-  implements TemplateFromImage, TemplateBuilder, TemplateFinal
-{
+  implements TemplateFromImage, TemplateBuilder, TemplateFinal {
   private defaultBaseImage: string = 'e2bdev/base'
   private baseImage: string | undefined = this.defaultBaseImage
   private baseTemplate: string | undefined = undefined
@@ -66,15 +65,9 @@
   // Force the next layer to be rebuilt
   private forceNextLayer: boolean = false
   private instructions: Instruction[] = []
-<<<<<<< HEAD
-  private fileContextPath: string =
-    runtime === 'browser' ? '.' : (getCallerDirectory(STACK_TRACE_DEPTH) ?? '.')
-  private ignoreFilePaths: string[] = []
-=======
   private fileContextPath: PathLike =
     runtime === 'browser' ? '.' : getCallerDirectory(STACK_TRACE_DEPTH) ?? '.'
   private fileIgnorePatterns: string[] = []
->>>>>>> d7bc0a31
   private logsRefreshFrequency: number = 200
   private stackTraces: (string | undefined)[] = []
   private stackTracesEnabled: boolean = true
@@ -541,7 +534,7 @@
     if (this.baseTemplate !== undefined) {
       throw new Error(
         'Cannot convert template built from another template to Dockerfile. ' +
-          'Templates based on other templates can only be built using the E2B API.'
+        'Templates based on other templates can only be built using the E2B API.'
       )
     }
 
