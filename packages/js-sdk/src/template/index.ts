--- conflicted
+++ resolved
@@ -23,11 +23,8 @@
   getCallerDirectory,
   padOctal,
   readDockerignore,
-<<<<<<< HEAD
   getCallerFrame,
-=======
   readGCPServiceAccountJSON,
->>>>>>> 9cbcaa40
 } from './utils'
 import { ConnectionConfig } from '../connectionConfig'
 import { ReadyCmd } from './readycmd'
