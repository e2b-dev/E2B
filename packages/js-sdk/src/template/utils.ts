--- conflicted
+++ resolved
@@ -109,7 +109,6 @@
   }
 }
 
-<<<<<<< HEAD
 export function getBuildStepIndex(
   step: string,
   stackTracesLength: number
@@ -123,7 +122,7 @@
   }
 
   return Number(step)
-=======
+
 export function readGCPServiceAccountJSON(
   contextPath: string,
   pathOrContent: string | object
@@ -132,5 +131,4 @@
     return fs.readFileSync(path.join(contextPath, pathOrContent), 'utf-8')
   }
   return JSON.stringify(pathOrContent)
->>>>>>> 9cbcaa40
 }