--- conflicted
+++ resolved
@@ -436,7 +436,6 @@
   }
 
   /**
-<<<<<<< HEAD
    * Returns a map of added actions.
    *
    * @returns Map of added actions
@@ -457,11 +456,7 @@
   }
 
   /**
-   * Creates a new Sandbox.
-   * @param optsOrID Sandbox options or Sandbox ID
-=======
    * Creates a new Sandbox from the default `base` sandbox template.
->>>>>>> 728faf89
    * @returns New Sandbox
    *
    * @example
