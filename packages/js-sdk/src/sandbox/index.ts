--- conflicted
+++ resolved
@@ -1,6 +1,10 @@
 import { createConnectTransport } from '@connectrpc/connect-web'
 
-import { ConnectionConfig, ConnectionOpts, defaultUsername } from '../connectionConfig'
+import {
+  ConnectionConfig,
+  ConnectionOpts,
+  defaultUsername,
+} from '../connectionConfig'
 import { EnvdApiClient, handleEnvdApiError } from '../envd/api'
 import { createRpcLogger } from '../logs'
 import { Commands, Pty } from './commands'
@@ -108,8 +112,9 @@
 
     this.sandboxId = opts.sandboxId
     this.connectionConfig = new ConnectionConfig(opts)
-    this.envdApiUrl = `${this.connectionConfig.debug ? 'http' : 'https'
-      }://${this.getHost(this.envdPort)}`
+    this.envdApiUrl = `${
+      this.connectionConfig.debug ? 'http' : 'https'
+    }://${this.getHost(this.envdPort)}`
 
     const rpcTransport = createConnectTransport({
       baseUrl: this.envdApiUrl,
@@ -199,19 +204,6 @@
 
     const config = new ConnectionConfig(sandboxOpts)
 
-<<<<<<< HEAD
-    const sandboxId = config.debug
-      ? 'debug_sandbox_id'
-      : await this.createSandbox(
-        template,
-        sandboxOpts?.timeoutMs ?? this.defaultSandboxTimeoutMs,
-        sandboxOpts?.autoPause ?? this.defaultSandboxAutoPause,
-        sandboxOpts
-      )
-
-    const sbx = new this({ sandboxId, ...config }) as InstanceType<S>
-    return sbx
-=======
     if (config.debug) {
       return new this({
         sandboxId: 'debug_sandbox_id',
@@ -221,17 +213,17 @@
       const sandbox = await this.createSandbox(
         template,
         sandboxOpts?.timeoutMs ?? this.defaultSandboxTimeoutMs,
+        sandboxOpts?.autoPause ?? this.defaultSandboxAutoPause,
         sandboxOpts
       )
       return new this({ ...sandbox, ...config }) as InstanceType<S>
     }
->>>>>>> 6ac98dbe
   }
 
   /**
    * Connect to or resume an existing sandbox.
    * With sandbox ID you can connect to the same sandbox from different places or environments (serverless functions, etc).
-   * 
+   *
    * The **default sandbox timeout of 300 seconds** ({@link Sandbox.defaultSandboxTimeoutMs}) will be used for the resumed sandbox.
    * If you pass a custom timeout in the `opts` parameter via {@link SandboxOpts.timeoutMs} property, it will be used instead.
    * If the sandbox is running, the timeout will be updated to the new value (or default).
@@ -247,7 +239,9 @@
     opts: Omit<SandboxOpts, 'metadata' | 'envs'>
   ): Promise<InstanceType<S>> {
     if (!opts.autoPause) {
-      throw new Error('autoPause must be set to true when connecting to a sandbox')
+      throw new Error(
+        'autoPause must be set to true when connecting to a sandbox'
+      )
     }
 
     const timeoutMs = opts?.timeoutMs ?? this.defaultSandboxTimeoutMs
@@ -385,7 +379,10 @@
    * @returns sandbox ID that can be used to resume the sandbox.
    */
   async pause(opts?: Pick<SandboxOpts, 'requestTimeoutMs'>): Promise<string> {
-    await Sandbox.pauseSandbox(this.sandboxId, { ...this.connectionConfig, ...opts })
+    await Sandbox.pauseSandbox(this.sandboxId, {
+      ...this.connectionConfig,
+      ...opts,
+    })
 
     return this.sandboxId
   }
