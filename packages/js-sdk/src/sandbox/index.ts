--- conflicted
+++ resolved
@@ -183,7 +183,6 @@
 
     const config = new ConnectionConfig(sandboxOpts)
 
-<<<<<<< HEAD
     if (config.debug) {
       return new this({
         sandboxId: 'debug_sandbox_id',
@@ -191,23 +190,12 @@
       }) as InstanceType<S>
     } else {
       const sandbox = await this.createSandbox(
-=======
-    const sandboxId = config.debug
-      ? 'debug_sandbox_id'
-      : await this.createSandbox(
->>>>>>> 0be28d9e
         template,
         sandboxOpts?.timeoutMs ?? this.defaultSandboxTimeoutMs,
         sandboxOpts
       )
-<<<<<<< HEAD
       return new this({ ...sandbox, ...config }) as InstanceType<S>
     }
-=======
-
-    const sbx = new this({ sandboxId, ...config }) as InstanceType<S>
-    return sbx
->>>>>>> 0be28d9e
   }
 
   /**
@@ -241,7 +229,7 @@
 
   /**
    * Resume the sandbox.
-   * 
+   *
    * The **default sandbox timeout of 300 seconds** ({@link Sandbox.defaultSandboxTimeoutMs}) will be used for the resumed sandbox.
    * If you pass a custom timeout in the `opts` parameter via {@link SandboxOpts.timeoutMs} property, it will be used instead.
    *
