--- conflicted
+++ resolved
@@ -293,18 +293,11 @@
     opts?: Omit<SandboxOpts, 'metadata' | 'envs' | 'timeoutMs'>
   ): Promise<InstanceType<S>> {
     const config = new ConnectionConfig(opts)
-<<<<<<< HEAD
     const info = await this.getFullInfo(sandboxId, opts)
-
-    return new this({
-      sandboxId,
-=======
-    const info = await this.getInfo(sandboxId, opts)
 
     return new this({
       sandboxId,
       sandboxDomain: info.sandboxDomain,
->>>>>>> 37ec3365
       envdAccessToken: info.envdAccessToken,
       envdVersion: info.envdVersion,
       ...config,
@@ -445,17 +438,10 @@
 
     if (opts.useSignature) {
       const url = new URL(fileUrl)
-<<<<<<< HEAD
-      const sig = getSignature({
-        path: filePath,
-        operation: 'write',
-        user: defaultUsername,
-=======
       const sig = await getSignature({
         path: filePath,
         operation: 'write',
         user: username,
->>>>>>> 37ec3365
         expirationInSeconds: opts.useSignatureExpiration,
         envdAccessToken: this.envdAccessToken,
       })
@@ -480,12 +466,7 @@
    *
    * @returns URL for downloading file.
    */
-<<<<<<< HEAD
-  downloadUrl(path: string, opts?: SandboxUrlOpts) {
-    //path: string, useSignature?: boolean, signatureExpirationInSeconds?: number) {
-=======
   async downloadUrl(path: string, opts?: SandboxUrlOpts) {
->>>>>>> 37ec3365
     opts = opts ?? {}
 
     if (
@@ -508,17 +489,10 @@
 
     if (opts.useSignature) {
       const url = new URL(fileUrl)
-<<<<<<< HEAD
-      const sig = getSignature({
-        path,
-        operation: 'read',
-        user: defaultUsername,
-=======
       const sig = await getSignature({
         path,
         operation: 'read',
         user: username,
->>>>>>> 37ec3365
         expirationInSeconds: opts.useSignatureExpiration,
         envdAccessToken: this.envdAccessToken,
       })
