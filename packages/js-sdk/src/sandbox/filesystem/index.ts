--- conflicted
+++ resolved
@@ -8,15 +8,15 @@
   Username,
 } from '../../connectionConfig'
 
-import { handleEnvdApiError } from '../../envd/api'
+import { handleEnvdApiError, handleWatchDirStartEvent } from '../../envd/api'
 import { authenticationHeader, handleRpcError } from '../../envd/rpc'
 
 import { EnvdApiClient } from '../../envd/api'
 import { Filesystem as FilesystemService } from '../../envd/filesystem/filesystem_connect'
 import { EntryInfo, FileType as FsFileType } from '../../envd/filesystem/filesystem_pb'
 
+import { clearTimeout } from 'timers'
 import { FilesystemEvent, WatchHandle } from './watchHandle'
-import { clearTimeout } from 'timers'
 
 /**
  * Information about a filesystem object.
@@ -49,8 +49,7 @@
 /**
  * Options for sending a request to the filesystem.
  */
-export interface FilesystemRequestOpts
-  extends Partial<Pick<ConnectionOpts, 'requestTimeoutMs'>> {
+export interface FilesystemRequestOpts extends Partial<Pick<ConnectionOpts, 'requestTimeoutMs'>> {
   user?: Username
 }
 
@@ -78,45 +77,23 @@
     this.rpc = createPromiseClient(FilesystemService, transport)
   }
 
-<<<<<<< HEAD
+  /**
+   * Reads a whole file content and returns it in requested format (text by default).
+   *
+   * @param path Path to the file
+   * @param opts Options for the request
+   * @param {format} [opts.format] Format of the file content. Default is 'text'.
+   * @returns File content in requested format
+   */
   async read(path: string, opts?: FilesystemRequestOpts & { format?: 'text' }): Promise<string>
   async read(path: string, opts?: FilesystemRequestOpts & { format: 'bytes' }): Promise<Uint8Array>
   async read(path: string, opts?: FilesystemRequestOpts & { format: 'blob' }): Promise<Blob>
   async read(path: string, opts?: FilesystemRequestOpts & { format: 'stream' }): Promise<ReadableStream<Uint8Array>>
   async read(
     path: string,
-    opts?: FilesystemRequestOpts & { format?: 'text' | 'stream' | 'bytes' | 'blob' }
-=======
-  /**
-   * Reads a whole file content and returns it in requested format (text by default).
-   *
-   * @param path Path to the file
-   * @param opts Options for the request
-   * @param {format} [opts.format] Format of the file content. Default is 'text'.
-   * @returns File content in requested format
-   */
-  async read(
-    path: string,
-    opts?: FilesystemRequestOpts & { format?: 'text' }
-  ): Promise<string>
-  async read(
-    path: string,
-    opts?: FilesystemRequestOpts & { format: 'bytes' }
-  ): Promise<Uint8Array>
-  async read(
-    path: string,
-    opts?: FilesystemRequestOpts & { format: 'blob' }
-  ): Promise<Blob>
-  async read(
-    path: string,
-    opts?: FilesystemRequestOpts & { format: 'stream' }
-  ): Promise<ReadableStream<Uint8Array>>
-  async read(
-    path: string,
     opts?: FilesystemRequestOpts & {
       format?: 'text' | 'stream' | 'bytes' | 'blob'
     }
->>>>>>> f2bec054
   ): Promise<unknown> {
     const format = opts?.format ?? 'text'
 
@@ -148,7 +125,6 @@
     return res.data
   }
 
-<<<<<<< HEAD
   async write(path: string, data: WriteData, opts?: FilesystemRequestOpts): Promise<EntryInfo>
   async write(files: { path: string; data: WriteData }[], opts?: FilesystemRequestOpts): Promise<EntryInfo[]>
   async write(
@@ -168,25 +144,6 @@
     const blobs = await Promise.all(
       (writeFiles as { path: string; data: WriteData }[]).map((f) => new Response(f.data).blob())
     )
-=======
-  /**
-   * Writes content to a file on the path.
-   *   When writing to a file that doesn't exist, the file will get created.
-   *   When writing to a file that already exists, the file will get overwritten.
-   *   When writing to a file that's in a directory that doesn't exist, you'll get an error.
-   *
-   * @param path Path to a new file. For example '/dirA/dirB/newFile.txt' when creating 'newFile.txt'
-   * @param data Data to write to a new file
-   * @param opts Options for the request
-   * @returns Information about the written file
-   */
-  async write(
-    path: string,
-    data: string | ArrayBuffer | Blob | ReadableStream,
-    opts?: FilesystemRequestOpts
-  ): Promise<EntryInfo> {
-    const blob = await new Response(data).blob()
->>>>>>> f2bec054
 
     const res = await this.envdApi.api.POST('/files', {
       params: {
@@ -295,11 +252,7 @@
    * @param opts Options for the request
    * @returns Information about the moved object
    */
-  async rename(
-    oldPath: string,
-    newPath: string,
-    opts?: FilesystemRequestOpts
-  ): Promise<EntryInfo> {
+  async rename(oldPath: string, newPath: string, opts?: FilesystemRequestOpts): Promise<EntryInfo> {
     try {
       const res = await this.rpc.move(
         {
@@ -386,17 +339,9 @@
   async watch(
     path: string,
     onEvent: (event: FilesystemEvent) => void | Promise<void>,
-<<<<<<< HEAD
     opts?: FilesystemRequestOpts & { timeout?: number; onExit?: (err?: Error) => void | Promise<void> }
-=======
-    opts?: FilesystemRequestOpts & {
-      timeout?: number
-      onExit?: (err?: Error) => void | Promise<void>
-    }
->>>>>>> f2bec054
   ): Promise<WatchHandle> {
-    const requestTimeoutMs =
-      opts?.requestTimeoutMs ?? this.connectionConfig.requestTimeoutMs
+    const requestTimeoutMs = opts?.requestTimeoutMs ?? this.connectionConfig.requestTimeoutMs
 
     const controller = new AbortController()
 
@@ -423,16 +368,7 @@
 
       clearTimeout(reqTimeout)
 
-<<<<<<< HEAD
       return new WatchHandle(() => controller.abort(), events, onEvent, opts?.onExit)
-=======
-      return new WatchHandle(
-        () => controller.abort(),
-        events,
-        onEvent,
-        opts?.onExit
-      )
->>>>>>> f2bec054
     } catch (err) {
       throw handleRpcError(err)
     }
