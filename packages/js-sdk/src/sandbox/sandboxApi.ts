import { ApiClient, components, handleApiError } from '../api'
import { ConnectionConfig, ConnectionOpts } from '../connectionConfig'
import { compareVersions } from 'compare-versions'
import { NotFoundError, TemplateError } from '../errors'

/**
 * Options for request to the Sandbox API.
 */
export interface SandboxApiOpts
  extends Partial<
    Pick<
      ConnectionOpts,
      'apiKey' | 'headers' | 'debug' | 'domain' | 'requestTimeoutMs'
    >
  > {}

export interface SandboxListOpts extends SandboxApiOpts {
  /**
   * Filter the list of sandboxes, e.g. by metadata `metadata:{"key": "value"}`, if there are multiple filters they are combined with AND.
   */
  query?: { metadata?: Record<string, string> }
}

/**
 * Information about a sandbox.
 */
export interface SandboxInfo {
  /**
   * Sandbox ID.
   */
  sandboxId: string

  /**
   * Template ID.
   */
  templateId: string

  /**
   * Template name.
   */
  name?: string

  /**
   * Saved sandbox metadata.
   */
  metadata: Record<string, string>

  /**
   * Sandbox start time.
   */
  startedAt: Date

  /**
   * Sandbox expiration date.
   */
  endAt: Date
}

export class SandboxApi {
  protected constructor() {}

  /**
   * Kill the sandbox specified by sandbox ID.
   *
   * @param sandboxId sandbox ID.
   * @param opts connection options.
   *
   * @returns `true` if the sandbox was found and killed, `false` otherwise.
   */
  static async kill(
    sandboxId: string,
    opts?: SandboxApiOpts
  ): Promise<boolean> {
    const config = new ConnectionConfig(opts)
    const client = new ApiClient(config)

    const res = await client.api.DELETE('/sandboxes/{sandboxID}', {
      params: {
        path: {
          sandboxID: sandboxId,
        },
      },
      signal: config.getSignal(opts?.requestTimeoutMs),
    })

    if (res.error?.code === 404) {
      return false
    }

    const err = handleApiError(res)
    if (err) {
      throw err
    }

    return true
  }

  /**
   * List all running sandboxes.
   *
   * @param opts connection options.
   *
   * @returns list of running sandboxes.
   */
  static async list(opts?: SandboxListOpts): Promise<SandboxInfo[]> {
    const config = new ConnectionConfig(opts)
    const client = new ApiClient(config)

    let metadata = undefined
    if (opts?.query) {
      if (opts.query.metadata) {
        const encodedPairs: Record<string, string> = Object.fromEntries(
          Object.entries(opts.query.metadata).map(([key, value]) => [
            encodeURIComponent(key),
            encodeURIComponent(value),
          ])
        )
        metadata = new URLSearchParams(encodedPairs).toString()
      }
    }

    const res = await client.api.GET('/sandboxes', {
      params: {
        query: { metadata },
      },
      signal: config.getSignal(opts?.requestTimeoutMs),
    })

    const err = handleApiError(res)
    if (err) {
      throw err
    }

    return (
      res.data?.map((sandbox: components['schemas']['RunningSandbox']) => ({
        sandboxId: this.getSandboxId({
          sandboxId: sandbox.sandboxID,
          clientId: sandbox.clientID,
        }),
        templateId: sandbox.templateID,
        ...(sandbox.alias && { name: sandbox.alias }),
        metadata: sandbox.metadata ?? {},
        startedAt: new Date(sandbox.startedAt),
        endAt: new Date(sandbox.endAt),
      })) ?? []
    )
  }

  /**
   * Get sandbox information like sandbox ID, template, metadata, started at/end at date.
   *
   * @param sandboxId sandbox ID.
   * @param opts connection options.
   *
   * @returns sandbox information.
   */
  static async getInfo(
    sandboxId: string,
    opts?: SandboxApiOpts
  ): Promise<SandboxInfo> {
    const config = new ConnectionConfig(opts)
    const client = new ApiClient(config)

    const res = await client.api.GET('/sandboxes/{sandboxID}', {
      params: {
        path: {
          sandboxID: sandboxId,
        },
      },
      signal: config.getSignal(opts?.requestTimeoutMs),
    })

    const err = handleApiError(res)
    if (err) {
      throw err
    }

    if (!res.data) {
      throw new Error('Sandbox not found')
    }

    return {
      sandboxId: this.getSandboxId({
        sandboxId: res.data.sandboxID,
        clientId: res.data.clientID,
      }),
      templateId: res.data.templateID,
      ...(res.data.alias && { name: res.data.alias }),
      metadata: res.data.metadata ?? {},
      startedAt: new Date(res.data.startedAt),
      endAt: new Date(res.data.endAt),
    }
  }

  /**
   * Set the timeout of the specified sandbox.
   * After the timeout expires the sandbox will be automatically paused.
   *
   * This method can extend or reduce the sandbox timeout set when creating the sandbox or from the last call to {@link Sandbox.setTimeout}.
   *
   * Maximum time a sandbox can be kept alive is 24 hours (86_400_000 milliseconds) for Pro users and 1 hour (3_600_000 milliseconds) for Hobby users.
   *
   * @param sandboxId sandbox ID.
   * @param timeoutMs timeout in **milliseconds**.
   * @param opts connection options.
   */
  static async setTimeout(
    sandboxId: string,
    timeoutMs: number,
    opts?: SandboxApiOpts
  ): Promise<void> {
    const config = new ConnectionConfig(opts)
    const client = new ApiClient(config)

    const res = await client.api.POST('/sandboxes/{sandboxID}/timeout', {
      params: {
        path: {
          sandboxID: sandboxId,
        },
      },
      body: {
        timeout: this.timeoutToSeconds(timeoutMs),
      },
      signal: config.getSignal(opts?.requestTimeoutMs),
    })

    const err = handleApiError(res)
    if (err) {
      throw err
    }
  }

  /**
   * Pause the sandbox specified by sandbox ID.
   *
   * @param sandboxId sandbox ID.
   * @param opts connection options.
   *
   * @returns `true` if the sandbox got paused, `false` if the sandbox was already paused.
   */
  protected static async pauseSandbox(
    sandboxId: string,
    opts?: SandboxApiOpts
  ): Promise<boolean> {
    const config = new ConnectionConfig(opts)
    const client = new ApiClient(config)

    const res = await client.api.POST('/sandboxes/{sandboxID}/pause', {
      params: {
        path: {
          sandboxID: sandboxId,
        },
      },
      signal: config.getSignal(opts?.requestTimeoutMs),
    })

    if (res.error?.code === 404) {
      throw new NotFoundError(`Sandbox ${sandboxId} not found`)
    }

    if (res.error?.code === 409) {
      // Sandbox is already paused
      return false
    }

    const err = handleApiError(res)
    if (err) {
      throw err
    }

    return true
  }

  protected static async resumeSandbox(
    sandboxId: string,
    timeoutMs: number,
    autoPause: boolean,
    opts?: SandboxApiOpts
  ): Promise<boolean> {
    const config = new ConnectionConfig(opts)
    const client = new ApiClient(config)

    const res = await client.api.POST('/sandboxes/{sandboxID}/resume', {
      params: {
        path: {
          sandboxID: sandboxId,
        },
      },
      body: {
        timeout: this.timeoutToSeconds(timeoutMs),
        autoPause: autoPause,
      },
      signal: config.getSignal(opts?.requestTimeoutMs),
    })

    if (res.error?.code === 404) {
      throw new NotFoundError(`Paused sandbox ${sandboxId} not found`)
    }

    if (res.error?.code === 409) {
      // Sandbox is already running
      return false
    }

    const err = handleApiError(res)
    if (err) {
      throw err
    }

    return true
  }

  protected static async createSandbox(
    template: string,
    timeoutMs: number,
    autoPause: boolean,
    opts?: SandboxApiOpts & {
      metadata?: Record<string, string>
      envs?: Record<string, string>
    }
  ): Promise<{
    sandboxId: string
    envdVersion: string
  }> {
    const config = new ConnectionConfig(opts)
    const client = new ApiClient(config)

    const res = await client.api.POST('/sandboxes', {
      body: {
<<<<<<< HEAD
        autoPause: autoPause,
=======
        autoPause: false,
>>>>>>> 4f6563c2
        templateID: template,
        metadata: opts?.metadata,
        envVars: opts?.envs,
        timeout: this.timeoutToSeconds(timeoutMs),
      },
      signal: config.getSignal(opts?.requestTimeoutMs),
    })

    const err = handleApiError(res)
    if (err) {
      throw err
    }

    if (compareVersions(res.data!.envdVersion, '0.1.0') < 0) {
      await this.kill(
        this.getSandboxId({
          sandboxId: res.data!.sandboxID,
          clientId: res.data!.clientID,
        }),
        opts
      )
      throw new TemplateError(
        'You need to update the template to use the new SDK. ' +
          'You can do this by running `e2b template build` in the directory with the template.'
      )
    }
    return {
      sandboxId: this.getSandboxId({
        sandboxId: res.data!.sandboxID,
        clientId: res.data!.clientID,
      }),
      envdVersion: res.data!.envdVersion,
    }
  }

  private static timeoutToSeconds(timeout: number): number {
    return Math.ceil(timeout / 1000)
  }

  private static getSandboxId({
    sandboxId,
    clientId,
  }: {
    sandboxId: string
    clientId: string
  }): string {
    return `${sandboxId}-${clientId}`
  }
}<|MERGE_RESOLUTION|>--- conflicted
+++ resolved
@@ -12,7 +12,18 @@
       ConnectionOpts,
       'apiKey' | 'headers' | 'debug' | 'domain' | 'requestTimeoutMs'
     >
+    Pick<
+      ConnectionOpts,
+      'apiKey' | 'headers' | 'debug' | 'domain' | 'requestTimeoutMs'
+    >
   > {}
+
+export interface SandboxListOpts extends SandboxApiOpts {
+  /**
+   * Filter the list of sandboxes, e.g. by metadata `metadata:{"key": "value"}`, if there are multiple filters they are combined with AND.
+   */
+  query?: { metadata?: Record<string, string> }
+}
 
 export interface SandboxListOpts extends SandboxApiOpts {
   /**
@@ -54,6 +65,11 @@
    * Sandbox expiration date.
    */
   endAt: Date
+
+  /**
+   * Sandbox expiration date.
+   */
+  endAt: Date
 }
 
 export class SandboxApi {
@@ -102,6 +118,7 @@
    *
    * @returns list of running sandboxes.
    */
+  static async list(opts?: SandboxListOpts): Promise<SandboxInfo[]> {
   static async list(opts?: SandboxListOpts): Promise<SandboxInfo[]> {
     const config = new ConnectionConfig(opts)
     const client = new ApiClient(config)
@@ -119,7 +136,23 @@
       }
     }
 
+    let metadata = undefined
+    if (opts?.query) {
+      if (opts.query.metadata) {
+        const encodedPairs: Record<string, string> = Object.fromEntries(
+          Object.entries(opts.query.metadata).map(([key, value]) => [
+            encodeURIComponent(key),
+            encodeURIComponent(value),
+          ])
+        )
+        metadata = new URLSearchParams(encodedPairs).toString()
+      }
+    }
+
     const res = await client.api.GET('/sandboxes', {
+      params: {
+        query: { metadata },
+      },
       params: {
         query: { metadata },
       },
@@ -142,6 +175,7 @@
         metadata: sandbox.metadata ?? {},
         startedAt: new Date(sandbox.startedAt),
         endAt: new Date(sandbox.endAt),
+        endAt: new Date(sandbox.endAt),
       })) ?? []
     )
   }
@@ -193,6 +227,52 @@
   }
 
   /**
+   * Get sandbox information like sandbox ID, template, metadata, started at/end at date.
+   *
+   * @param sandboxId sandbox ID.
+   * @param opts connection options.
+   *
+   * @returns sandbox information.
+   */
+  static async getInfo(
+    sandboxId: string,
+    opts?: SandboxApiOpts
+  ): Promise<SandboxInfo> {
+    const config = new ConnectionConfig(opts)
+    const client = new ApiClient(config)
+
+    const res = await client.api.GET('/sandboxes/{sandboxID}', {
+      params: {
+        path: {
+          sandboxID: sandboxId,
+        },
+      },
+      signal: config.getSignal(opts?.requestTimeoutMs),
+    })
+
+    const err = handleApiError(res)
+    if (err) {
+      throw err
+    }
+
+    if (!res.data) {
+      throw new Error('Sandbox not found')
+    }
+
+    return {
+      sandboxId: this.getSandboxId({
+        sandboxId: res.data.sandboxID,
+        clientId: res.data.clientID,
+      }),
+      templateId: res.data.templateID,
+      ...(res.data.alias && { name: res.data.alias }),
+      metadata: res.data.metadata ?? {},
+      startedAt: new Date(res.data.startedAt),
+      endAt: new Date(res.data.endAt),
+    }
+  }
+
+  /**
    * Set the timeout of the specified sandbox.
    * After the timeout expires the sandbox will be automatically paused.
    *
@@ -322,16 +402,16 @@
     sandboxId: string
     envdVersion: string
   }> {
+  ): Promise<{
+    sandboxId: string
+    envdVersion: string
+  }> {
     const config = new ConnectionConfig(opts)
     const client = new ApiClient(config)
 
     const res = await client.api.POST('/sandboxes', {
       body: {
-<<<<<<< HEAD
         autoPause: autoPause,
-=======
-        autoPause: false,
->>>>>>> 4f6563c2
         templateID: template,
         metadata: opts?.metadata,
         envVars: opts?.envs,
@@ -365,6 +445,13 @@
       }),
       envdVersion: res.data!.envdVersion,
     }
+    return {
+      sandboxId: this.getSandboxId({
+        sandboxId: res.data!.sandboxID,
+        clientId: res.data!.clientID,
+      }),
+      envdVersion: res.data!.envdVersion,
+    }
   }
 
   private static timeoutToSeconds(timeout: number): number {
