import { ApiClient, components, handleApiError } from '../api'
import { ConnectionConfig, ConnectionOpts } from '../connectionConfig'
import { compareVersions } from 'compare-versions'
import { NotFoundError, TemplateError } from '../errors'

/**
 * Options for request to the Sandbox API.
 */
export interface SandboxApiOpts
  extends Partial<
<<<<<<< HEAD
    Pick<ConnectionOpts, 'apiKey' | 'debug' | 'domain' | 'requestTimeoutMs'>
  > { }
=======
    Pick<
      ConnectionOpts,
      'apiKey' | 'headers' | 'debug' | 'domain' | 'requestTimeoutMs'
    >
  > {}
>>>>>>> 6ac98dbe

export interface SandboxListOpts extends SandboxApiOpts {
  /**
   * Filter the list of sandboxes, e.g. by metadata `metadata:{"key": "value"}`, if there are multiple filters they are combined with AND.
   */
  query?: { metadata?: Record<string, string> }
}

/**
 * Information about a sandbox.
 */
export interface SandboxInfo {
  /**
   * Sandbox ID.
   */
  sandboxId: string

  /**
   * Template ID.
   */
  templateId: string

  /**
   * Template name.
   */
  name?: string

  /**
   * Saved sandbox metadata.
   */
  metadata: Record<string, string>

  /**
   * Sandbox start time.
   */
  startedAt: Date

  /**
   * Sandbox expiration date.
   */
  endAt: Date
}

export class SandboxApi {
  protected constructor() { }

  /**
   * Kill the sandbox specified by sandbox ID.
   *
   * @param sandboxId sandbox ID.
   * @param opts connection options.
   *
   * @returns `true` if the sandbox was found and killed, `false` otherwise.
   */
  static async kill(
    sandboxId: string,
    opts?: SandboxApiOpts
  ): Promise<boolean> {
    const config = new ConnectionConfig(opts)
    const client = new ApiClient(config)

    const res = await client.api.DELETE('/sandboxes/{sandboxID}', {
      params: {
        path: {
          sandboxID: sandboxId,
        },
      },
      signal: config.getSignal(opts?.requestTimeoutMs),
    })

    if (res.error?.code === 404) {
      return false
    }

    const err = handleApiError(res)
    if (err) {
      throw err
    }

    return true
  }

  /**
   * List all running sandboxes.
   *
   * @param opts connection options.
   *
   * @returns list of running sandboxes.
   */
  static async list(opts?: SandboxListOpts): Promise<SandboxInfo[]> {
    const config = new ConnectionConfig(opts)
    const client = new ApiClient(config)

    let metadata = undefined
    if (opts?.query) {
      if (opts.query.metadata) {
        const encodedPairs: Record<string, string> = Object.fromEntries(
          Object.entries(opts.query.metadata).map(([key, value]) => [
            encodeURIComponent(key),
            encodeURIComponent(value),
          ])
        )
        metadata = new URLSearchParams(encodedPairs).toString()
      }
    }

    const res = await client.api.GET('/sandboxes', {
      params: {
        query: { metadata },
      },
      signal: config.getSignal(opts?.requestTimeoutMs),
    })

    const err = handleApiError(res)
    if (err) {
      throw err
    }

    return (
      res.data?.map((sandbox: components['schemas']['RunningSandbox']) => ({
        sandboxId: this.getSandboxId({
          sandboxId: sandbox.sandboxID,
          clientId: sandbox.clientID,
        }),
        templateId: sandbox.templateID,
        ...(sandbox.alias && { name: sandbox.alias }),
        metadata: sandbox.metadata ?? {},
        startedAt: new Date(sandbox.startedAt),
        endAt: new Date(sandbox.endAt),
      })) ?? []
    )
  }

  /**
   * Get sandbox information like sandbox ID, template, metadata, started at/end at date.
   *
   * @param sandboxId sandbox ID.
   * @param opts connection options.
   *
   * @returns sandbox information.
   */
  static async getInfo(
    sandboxId: string,
    opts?: SandboxApiOpts
  ): Promise<SandboxInfo> {
    const config = new ConnectionConfig(opts)
    const client = new ApiClient(config)

    const res = await client.api.GET('/sandboxes/{sandboxID}', {
      params: {
        path: {
          sandboxID: sandboxId,
        },
      },
      signal: config.getSignal(opts?.requestTimeoutMs),
    })

    const err = handleApiError(res)
    if (err) {
      throw err
    }

    if (!res.data) {
      throw new Error('Sandbox not found')
    }

    return {
      sandboxId: this.getSandboxId({
        sandboxId: res.data.sandboxID,
        clientId: res.data.clientID,
      }),
      templateId: res.data.templateID,
      ...(res.data.alias && { name: res.data.alias }),
      metadata: res.data.metadata ?? {},
      startedAt: new Date(res.data.startedAt),
      endAt: new Date(res.data.endAt),
    }
  }

  /**
   * Set the timeout of the specified sandbox.
   * After the timeout expires the sandbox will be automatically paused.
   *
   * This method can extend or reduce the sandbox timeout set when creating the sandbox or from the last call to {@link Sandbox.setTimeout}.
   *
   * Maximum time a sandbox can be kept alive is 24 hours (86_400_000 milliseconds) for Pro users and 1 hour (3_600_000 milliseconds) for Hobby users.
   *
   * @param sandboxId sandbox ID.
   * @param timeoutMs timeout in **milliseconds**.
   * @param opts connection options.
   */
  static async setTimeout(
    sandboxId: string,
    timeoutMs: number,
    opts?: SandboxApiOpts
  ): Promise<void> {
    const config = new ConnectionConfig(opts)
    const client = new ApiClient(config)

    const res = await client.api.POST('/sandboxes/{sandboxID}/timeout', {
      params: {
        path: {
          sandboxID: sandboxId,
        },
      },
      body: {
        timeout: this.timeoutToSeconds(timeoutMs),
      },
      signal: config.getSignal(opts?.requestTimeoutMs),
    })

    const err = handleApiError(res)
    if (err) {
      throw err
    }
  }

  /**
 * Pause the sandbox specified by sandbox ID.
 *
 * @param sandboxId sandbox ID.
 * @param opts connection options.
 *
 * @returns `true` if the sandbox got paused, `false` if the sandbox was already paused.
 */
  protected static async pauseSandbox(
    sandboxId: string,
    opts?: SandboxApiOpts
  ): Promise<boolean> {
    const config = new ConnectionConfig(opts)
    const client = new ApiClient(config)

    const res = await client.api.POST('/sandboxes/{sandboxID}/pause', {
      params: {
        path: {
          sandboxID: sandboxId,
        },
      },
      signal: config.getSignal(opts?.requestTimeoutMs),
    })

    if (res.error?.code === 404) {
      throw new NotFoundError(`Sandbox ${sandboxId} not found`)
    }

    if (res.error?.code === 409) {
      // Sandbox is already paused
      return false
    }

    const err = handleApiError(res)
    if (err) {
      throw err
    }

    return true
  }


  protected static async resumeSandbox(
    sandboxId: string,
    timeoutMs: number,
    autoPause: boolean,
    opts?: SandboxApiOpts,
  ): Promise<boolean> {
    const config = new ConnectionConfig(opts)
    const client = new ApiClient(config)

    const res = await client.api.POST('/sandboxes/{sandboxID}/resume', {
      params: {
        path: {
          sandboxID: sandboxId,
        },
      },
      body: {
        timeout: this.timeoutToSeconds(timeoutMs),
        autoPause: autoPause,
      },
      signal: config.getSignal(opts?.requestTimeoutMs),
    })

    if (res.error?.code === 404) {
      throw new NotFoundError(`Paused sandbox ${sandboxId} not found`)
    }

    if (res.error?.code === 409) {
      // Sandbox is already running
      return false
    }

    const err = handleApiError(res)
    if (err) {
      throw err
    }

    return true
  }

  protected static async createSandbox(
    template: string,
    timeoutMs: number,
    autoPause: boolean,
    opts?: SandboxApiOpts & {
      metadata?: Record<string, string>
      envs?: Record<string, string>
    }
  ): Promise<{
    sandboxId: string
    envdVersion: string
  }> {
    const config = new ConnectionConfig(opts)
    const client = new ApiClient(config)

    const res = await client.api.POST('/sandboxes', {
      body: {
        autoPause: false,
        templateID: template,
        metadata: opts?.metadata,
        envVars: opts?.envs,
        timeout: this.timeoutToSeconds(timeoutMs),
        autoPause: autoPause,
      },
      signal: config.getSignal(opts?.requestTimeoutMs),
    })

    const err = handleApiError(res)
    if (err) {
      throw err
    }

    if (compareVersions(res.data!.envdVersion, '0.1.0') < 0) {
      await this.kill(
        this.getSandboxId({
          sandboxId: res.data!.sandboxID,
          clientId: res.data!.clientID,
        }),
        opts
      )
      throw new TemplateError(
        'You need to update the template to use the new SDK. ' +
        'You can do this by running `e2b template build` in the directory with the template.'
      )
    }
    return {
      sandboxId: this.getSandboxId({
        sandboxId: res.data!.sandboxID,
        clientId: res.data!.clientID,
      }),
      envdVersion: res.data!.envdVersion,
    }
  }

  private static timeoutToSeconds(timeout: number): number {
    return Math.ceil(timeout / 1000)
  }

  private static getSandboxId({
    sandboxId,
    clientId,
  }: {
    sandboxId: string
    clientId: string
  }): string {
    return `${sandboxId}-${clientId}`
  }
}<|MERGE_RESOLUTION|>--- conflicted
+++ resolved
@@ -8,16 +8,11 @@
  */
 export interface SandboxApiOpts
   extends Partial<
-<<<<<<< HEAD
-    Pick<ConnectionOpts, 'apiKey' | 'debug' | 'domain' | 'requestTimeoutMs'>
-  > { }
-=======
     Pick<
       ConnectionOpts,
       'apiKey' | 'headers' | 'debug' | 'domain' | 'requestTimeoutMs'
     >
   > {}
->>>>>>> 6ac98dbe
 
 export interface SandboxListOpts extends SandboxApiOpts {
   /**
@@ -62,7 +57,7 @@
 }
 
 export class SandboxApi {
-  protected constructor() { }
+  protected constructor() {}
 
   /**
    * Kill the sandbox specified by sandbox ID.
@@ -236,13 +231,13 @@
   }
 
   /**
- * Pause the sandbox specified by sandbox ID.
- *
- * @param sandboxId sandbox ID.
- * @param opts connection options.
- *
- * @returns `true` if the sandbox got paused, `false` if the sandbox was already paused.
- */
+   * Pause the sandbox specified by sandbox ID.
+   *
+   * @param sandboxId sandbox ID.
+   * @param opts connection options.
+   *
+   * @returns `true` if the sandbox got paused, `false` if the sandbox was already paused.
+   */
   protected static async pauseSandbox(
     sandboxId: string,
     opts?: SandboxApiOpts
@@ -276,12 +271,11 @@
     return true
   }
 
-
   protected static async resumeSandbox(
     sandboxId: string,
     timeoutMs: number,
     autoPause: boolean,
-    opts?: SandboxApiOpts,
+    opts?: SandboxApiOpts
   ): Promise<boolean> {
     const config = new ConnectionConfig(opts)
     const client = new ApiClient(config)
@@ -358,7 +352,7 @@
       )
       throw new TemplateError(
         'You need to update the template to use the new SDK. ' +
-        'You can do this by running `e2b template build` in the directory with the template.'
+          'You can do this by running `e2b template build` in the directory with the template.'
       )
     }
     return {
