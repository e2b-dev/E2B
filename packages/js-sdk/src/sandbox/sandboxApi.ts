import { compareVersions } from 'compare-versions'

import { ApiClient, handleApiError, components } from '../api'
import { ConnectionConfig, ConnectionOpts } from '../connectionConfig'
import { TemplateError } from '../errors'

/**
 * Options for request to the Sandbox API.
 */
export interface SandboxApiOpts
  extends Partial<
    Pick<
      ConnectionOpts,
      'apiKey' | 'headers' | 'debug' | 'domain' | 'requestTimeoutMs'
    >
  > { }

/**
 * State of the sandbox.
 */
export type SandboxState = 'running' | 'paused'

export interface SandboxListOpts extends SandboxApiOpts {
  /**
   * Filter the list of sandboxes, e.g. by metadata `metadata:{"key": "value"}`, if there are multiple filters they are combined with AND.
   *
   */
  query?: {
    metadata?: Record<string, string>
    /**
     * Filter the list of sandboxes by state.
     * @default ['running', 'paused']
     */
    state?: Array<SandboxState>
  }

  /**
   * Number of sandboxes to return.
   *
   * @default 1000
   */
  limit?: number

  /**
   * Token to the next page.
   */
  nextToken?: string
}

/**
 * Information about a sandbox.
 */
export interface SandboxInfo {
  /**
   * Sandbox ID.
   */
  sandboxId: string

  /**
   * Domain where the sandbox is hosted.
   */
  sandboxDomain?: string

  /**
   * Template ID.
   */
  templateId: string

  /**
   * Template name.
   */
  name?: string

  /**
   * Saved sandbox metadata.
   */
  metadata: Record<string, string>

  /**
   * Sandbox start time.
   */
  startedAt: Date

  /**
   * Sandbox expiration date.
   */
  endAt: Date

  /**
   * Sandbox state.
   *
   * @string can be `running` or `paused`
   */
  state: SandboxState

  /**
   * Sandbox CPU count.
   */
  cpuCount: number

  /**
   * Sandbox Memory size in MiB.
   */
  memoryMB: number
}

export class SandboxApi {
  protected constructor() { }

  /**
   * Kill the sandbox specified by sandbox ID.
   *
   * @param sandboxId sandbox ID.
   * @param opts connection options.
   *
   * @returns `true` if the sandbox was found and killed, `false` otherwise.
   */
  static async kill(
    sandboxId: string,
    opts?: SandboxApiOpts
  ): Promise<boolean> {
    const config = new ConnectionConfig(opts)
    const client = new ApiClient(config)

    const res = await client.api.DELETE('/sandboxes/{sandboxID}', {
      params: {
        path: {
          sandboxID: sandboxId,
        },
      },
      signal: config.getSignal(opts?.requestTimeoutMs),
    })

    if (res.error?.code === 404) {
      return false
    }

    const err = handleApiError(res)
    if (err) {
      throw err
    }

    return true
  }

  /**
   * List all sandboxes.
   *
   * @param opts connection options.
   *
   * @returns paginator for listing sandboxes.
   */
<<<<<<< HEAD
  static list(opts?: SandboxListOpts): SandboxPaginator {
    return new SandboxPaginator(opts)
=======
  static async list(opts?: SandboxListOpts): Promise<ListedSandbox[]> {
    const config = new ConnectionConfig(opts)
    const client = new ApiClient(config)

    let metadata = undefined
    if (opts?.query) {
      if (opts.query.metadata) {
        const encodedPairs: Record<string, string> = Object.fromEntries(
          Object.entries(opts.query.metadata).map(([key, value]) => [
            encodeURIComponent(key),
            encodeURIComponent(value),
          ])
        )
        metadata = new URLSearchParams(encodedPairs).toString()
      }
    }

    const res = await client.api.GET('/sandboxes', {
      params: {
        query: { metadata },
      },
      signal: config.getSignal(opts?.requestTimeoutMs),
    })

    const err = handleApiError(res)
    if (err) {
      throw err
    }

    return (
      res.data?.map((sandbox: components['schemas']['ListedSandbox']) => ({
        sandboxId:  sandbox.sandboxID,
        templateId: sandbox.templateID,
        clientId: sandbox.clientID,
        state: sandbox.state,
        cpuCount: sandbox.cpuCount,
        memoryMB: sandbox.memoryMB,
        alias: sandbox.alias,
        metadata: sandbox.metadata,
        startedAt: new Date(sandbox.startedAt),
        endAt: new Date(sandbox.endAt),
      })) ?? []
    )
>>>>>>> 37ec3365
  }

  /**
   * Get sandbox information like sandbox ID, template, metadata, started at/end at date.
   *
   * @param sandboxId sandbox ID.
   * @param opts connection options.
   *
   * @returns sandbox information.
   */
  static async getInfo(
    sandboxId: string,
    opts?: SandboxApiOpts
  ): Promise<SandboxInfo> {
    const fullInfo = await this.getFullInfo(sandboxId, opts)

    delete fullInfo.envdAccessToken
    delete fullInfo.envdVersion

<<<<<<< HEAD
    return fullInfo
=======
    return {
      sandboxId: res.data.sandboxID,
      sandboxDomain: res.data!.domain || undefined,
      templateId: res.data.templateID,
      ...(res.data.alias && { name: res.data.alias }),
      metadata: res.data.metadata ?? {},
      envdVersion: res.data.envdVersion,
      envdAccessToken: res.data.envdAccessToken,
      startedAt: new Date(res.data.startedAt),
      endAt: new Date(res.data.endAt),
    }
>>>>>>> 37ec3365
  }

  /**
   * Set the timeout of the specified sandbox.
   * After the timeout expires the sandbox will be automatically killed.
   *
   * This method can extend or reduce the sandbox timeout set when creating the sandbox or from the last call to {@link Sandbox.setTimeout}.
   *
   * Maximum time a sandbox can be kept alive is 24 hours (86_400_000 milliseconds) for Pro users and 1 hour (3_600_000 milliseconds) for Hobby users.
   *
   * @param sandboxId sandbox ID.
   * @param timeoutMs timeout in **milliseconds**.
   * @param opts connection options.
   */
  static async setTimeout(
    sandboxId: string,
    timeoutMs: number,
    opts?: SandboxApiOpts
  ): Promise<void> {
    const config = new ConnectionConfig(opts)
    const client = new ApiClient(config)

    const res = await client.api.POST('/sandboxes/{sandboxID}/timeout', {
      params: {
        path: {
          sandboxID: sandboxId,
        },
      },
      body: {
        timeout: this.timeoutToSeconds(timeoutMs),
      },
      signal: config.getSignal(opts?.requestTimeoutMs),
    })

    const err = handleApiError(res)
    if (err) {
      throw err
    }
  }

  protected static async getFullInfo(
    sandboxId: string,
    opts?: SandboxApiOpts
  ) {
    const config = new ConnectionConfig(opts)
    const client = new ApiClient(config)

    const res = await client.api.GET('/sandboxes/{sandboxID}', {
      params: {
        path: {
          sandboxID: sandboxId,
        },
      },
      signal: config.getSignal(opts?.requestTimeoutMs),
    })

    const err = handleApiError(res)
    if (err) {
      throw err
    }

    if (!res.data) {
      throw new Error('Sandbox not found')
    }

    return {
      sandboxId: getSandboxId({
        sandboxId: res.data.sandboxID,
        clientId: res.data.clientID,
      }),
      templateId: res.data.templateID,
      ...(res.data.alias && { name: res.data.alias }),
      metadata: res.data.metadata ?? {},
      envdVersion: res.data.envdVersion,
      envdAccessToken: res.data.envdAccessToken,
      startedAt: new Date(res.data.startedAt),
      endAt: new Date(res.data.endAt),
      state: res.data.state,
      cpuCount: res.data.cpuCount,
      memoryMB: res.data.memoryMB,
    }
  }

  protected static async createSandbox(
    template: string,
    timeoutMs: number,
    opts?: SandboxApiOpts & {
      metadata?: Record<string, string>
      envs?: Record<string, string>
      secure?: boolean
    }
  ): Promise<{
    sandboxId: string
    sandboxDomain?: string
    envdVersion: string
    envdAccessToken?: string
  }> {
    const config = new ConnectionConfig(opts)
    const client = new ApiClient(config)

    const res = await client.api.POST('/sandboxes', {
      body: {
        autoPause: false,
        templateID: template,
        metadata: opts?.metadata,
        envVars: opts?.envs,
        timeout: this.timeoutToSeconds(timeoutMs),
        secure: opts?.secure,
      },
      signal: config.getSignal(opts?.requestTimeoutMs),
    })

    const err = handleApiError(res)
    if (err) {
      throw err
    }

    if (compareVersions(res.data!.envdVersion, '0.1.0') < 0) {
<<<<<<< HEAD
      await this.kill(
        getSandboxId({
          sandboxId: res.data!.sandboxID,
          clientId: res.data!.clientID,
        }),
        opts
      )
=======
      await this.kill(res.data!.sandboxID, opts)
>>>>>>> 37ec3365
      throw new TemplateError(
        'You need to update the template to use the new SDK. ' +
        'You can do this by running `e2b template build` in the directory with the template.'
      )
    }

    return {
<<<<<<< HEAD
      sandboxId: getSandboxId({
        sandboxId: res.data!.sandboxID,
        clientId: res.data!.clientID,
      }),
=======
      sandboxId: res.data!.sandboxID,
      sandboxDomain: res.data!.domain || undefined,
>>>>>>> 37ec3365
      envdVersion: res.data!.envdVersion,
      envdAccessToken: res.data!.envdAccessToken,
    }
  }

  protected static timeoutToSeconds(timeout: number): number {
    return Math.ceil(timeout / 1000)
  }
<<<<<<< HEAD
}

function getSandboxId({
  sandboxId,
  clientId,
}: {
  sandboxId: string
  clientId: string
}): string {
  return `${sandboxId}-${clientId}`
}

/**
 * Paginator for listing sandboxes.
 *
 * @example
 * ```ts
 * const paginator = Sandbox.list()
 *
 * while (paginator.hasNext) {
 *   const sandboxes = await paginator.nextItems()
 *   console.log(sandboxes)
 * }
 * ```
 */
export class SandboxPaginator {
  private _hasNext: boolean
  private _nextToken?: string

  private config: ConnectionConfig
  private client: ApiClient

  private query: SandboxListOpts['query']
  private limit?: number

  constructor(opts?: SandboxListOpts) {
    this.config = new ConnectionConfig(opts)
    this.client = new ApiClient(this.config)

    this._hasNext = true
    this._nextToken = opts?.nextToken

    this.query = opts?.query
    this.limit = opts?.limit
  }

  /**
   * Returns True if there are more items to fetch.
   */
  get hasNext(): boolean {
    return this._hasNext
  }

  /**
   * Returns the next token to use for pagination.
   */
  get nextToken(): string | undefined {
    return this._nextToken
  }

  /**
   * Get the next page of sandboxes.
   *
   * @throws Error if there are no more items to fetch. Call this method only if `hasNext` is `true`.
   *
   * @returns List of sandboxes
   */
  async nextItems(): Promise<SandboxInfo[]> {
    if (!this.hasNext) {
      throw new Error('No more items to fetch')
    }

    let metadata = undefined
    if (this.query?.metadata) {
      const encodedPairs: Record<string, string> = Object.fromEntries(
        Object.entries(this.query.metadata).map(([key, value]) => [
          encodeURIComponent(key),
          encodeURIComponent(value),
        ])
      )

      metadata = new URLSearchParams(encodedPairs).toString()
    }

    const res = await this.client.api.GET('/v2/sandboxes', {
      params: {
        query: {
          metadata,
          state: this.query?.state,
          limit: this.limit,
          nextToken: this.nextToken,
        },
      },
      // requestTimeoutMs is already passed here via the connectionConfig.
      signal: this.config.getSignal(),
    })

    const err = handleApiError(res)
    if (err) {
      throw err
    }

    this._nextToken = res.response.headers.get('x-next-token') || undefined
    this._hasNext = !!this._nextToken

    return (res.data ?? []).map(
      (sandbox: components['schemas']['ListedSandbox']) => ({
        sandboxId: getSandboxId({
          sandboxId: sandbox.sandboxID,
          clientId: sandbox.clientID,
        }),
        templateId: sandbox.templateID,
        ...(sandbox.alias && { name: sandbox.alias }),
        metadata: sandbox.metadata ?? {},
        startedAt: new Date(sandbox.startedAt),
        endAt: new Date(sandbox.endAt),
        state: sandbox.state,
        cpuCount: sandbox.cpuCount,
        memoryMB: sandbox.memoryMB,
      })
    )
  }
=======
>>>>>>> 37ec3365
}<|MERGE_RESOLUTION|>--- conflicted
+++ resolved
@@ -150,54 +150,8 @@
    *
    * @returns paginator for listing sandboxes.
    */
-<<<<<<< HEAD
   static list(opts?: SandboxListOpts): SandboxPaginator {
     return new SandboxPaginator(opts)
-=======
-  static async list(opts?: SandboxListOpts): Promise<ListedSandbox[]> {
-    const config = new ConnectionConfig(opts)
-    const client = new ApiClient(config)
-
-    let metadata = undefined
-    if (opts?.query) {
-      if (opts.query.metadata) {
-        const encodedPairs: Record<string, string> = Object.fromEntries(
-          Object.entries(opts.query.metadata).map(([key, value]) => [
-            encodeURIComponent(key),
-            encodeURIComponent(value),
-          ])
-        )
-        metadata = new URLSearchParams(encodedPairs).toString()
-      }
-    }
-
-    const res = await client.api.GET('/sandboxes', {
-      params: {
-        query: { metadata },
-      },
-      signal: config.getSignal(opts?.requestTimeoutMs),
-    })
-
-    const err = handleApiError(res)
-    if (err) {
-      throw err
-    }
-
-    return (
-      res.data?.map((sandbox: components['schemas']['ListedSandbox']) => ({
-        sandboxId:  sandbox.sandboxID,
-        templateId: sandbox.templateID,
-        clientId: sandbox.clientID,
-        state: sandbox.state,
-        cpuCount: sandbox.cpuCount,
-        memoryMB: sandbox.memoryMB,
-        alias: sandbox.alias,
-        metadata: sandbox.metadata,
-        startedAt: new Date(sandbox.startedAt),
-        endAt: new Date(sandbox.endAt),
-      })) ?? []
-    )
->>>>>>> 37ec3365
   }
 
   /**
@@ -217,21 +171,7 @@
     delete fullInfo.envdAccessToken
     delete fullInfo.envdVersion
 
-<<<<<<< HEAD
     return fullInfo
-=======
-    return {
-      sandboxId: res.data.sandboxID,
-      sandboxDomain: res.data!.domain || undefined,
-      templateId: res.data.templateID,
-      ...(res.data.alias && { name: res.data.alias }),
-      metadata: res.data.metadata ?? {},
-      envdVersion: res.data.envdVersion,
-      envdAccessToken: res.data.envdAccessToken,
-      startedAt: new Date(res.data.startedAt),
-      endAt: new Date(res.data.endAt),
-    }
->>>>>>> 37ec3365
   }
 
   /**
@@ -298,10 +238,7 @@
     }
 
     return {
-      sandboxId: getSandboxId({
-        sandboxId: res.data.sandboxID,
-        clientId: res.data.clientID,
-      }),
+      sandboxId: res.data.sandboxID,
       templateId: res.data.templateID,
       ...(res.data.alias && { name: res.data.alias }),
       metadata: res.data.metadata ?? {},
@@ -312,6 +249,7 @@
       state: res.data.state,
       cpuCount: res.data.cpuCount,
       memoryMB: res.data.memoryMB,
+      sandboxDomain: res.data.domain || undefined,
     }
   }
 
@@ -350,17 +288,7 @@
     }
 
     if (compareVersions(res.data!.envdVersion, '0.1.0') < 0) {
-<<<<<<< HEAD
-      await this.kill(
-        getSandboxId({
-          sandboxId: res.data!.sandboxID,
-          clientId: res.data!.clientID,
-        }),
-        opts
-      )
-=======
       await this.kill(res.data!.sandboxID, opts)
->>>>>>> 37ec3365
       throw new TemplateError(
         'You need to update the template to use the new SDK. ' +
         'You can do this by running `e2b template build` in the directory with the template.'
@@ -368,15 +296,8 @@
     }
 
     return {
-<<<<<<< HEAD
-      sandboxId: getSandboxId({
-        sandboxId: res.data!.sandboxID,
-        clientId: res.data!.clientID,
-      }),
-=======
       sandboxId: res.data!.sandboxID,
       sandboxDomain: res.data!.domain || undefined,
->>>>>>> 37ec3365
       envdVersion: res.data!.envdVersion,
       envdAccessToken: res.data!.envdAccessToken,
     }
@@ -385,18 +306,8 @@
   protected static timeoutToSeconds(timeout: number): number {
     return Math.ceil(timeout / 1000)
   }
-<<<<<<< HEAD
 }
 
-function getSandboxId({
-  sandboxId,
-  clientId,
-}: {
-  sandboxId: string
-  clientId: string
-}): string {
-  return `${sandboxId}-${clientId}`
-}
 
 /**
  * Paginator for listing sandboxes.
@@ -493,10 +404,7 @@
 
     return (res.data ?? []).map(
       (sandbox: components['schemas']['ListedSandbox']) => ({
-        sandboxId: getSandboxId({
-          sandboxId: sandbox.sandboxID,
-          clientId: sandbox.clientID,
-        }),
+        sandboxId: sandbox.sandboxID,
         templateId: sandbox.templateID,
         ...(sandbox.alias && { name: sandbox.alias }),
         metadata: sandbox.metadata ?? {},
@@ -508,6 +416,4 @@
       })
     )
   }
-=======
->>>>>>> 37ec3365
 }