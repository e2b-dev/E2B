import { compareVersions } from 'compare-versions'

import { ApiClient, handleApiError, components } from '../api'
import { ConnectionConfig, ConnectionOpts } from '../connectionConfig'
import { TemplateError } from '../errors'

/**
 * Options for request to the Sandbox API.
 */
export interface SandboxApiOpts
  extends Partial<
    Pick<
      ConnectionOpts,
      'apiKey' | 'headers' | 'debug' | 'domain' | 'requestTimeoutMs'
    >
  > { }

/**
 * State of the sandbox.
 */
export type SandboxState = 'running' | 'paused'

export interface SandboxListOpts extends SandboxApiOpts {
  /**
   * Filter the list of sandboxes, e.g. by metadata `metadata:{"key": "value"}`, if there are multiple filters they are combined with AND.
   *
   */
  query?: {
    metadata?: Record<string, string>
    /**
     * Filter the list of sandboxes by state.
     * @default ['running', 'paused']
     */
    state?: Array<SandboxState>
  }

  /**
   * Number of sandboxes to return.
   *
   * @default 1000
   */
  limit?: number

  /**
   * Token to the next page.
   */
  nextToken?: string
}

export interface SandboxMetricsOpts extends SandboxApiOpts {
  /**
   * Start time for the metrics, defaults to the start of the sandbox
   */
  start?: string | Date
  /**
   * End time for the metrics, defaults to the current time
   */
  end?: string | Date
}

/**
 * Information about a sandbox.
 */
export interface SandboxInfo {
  /**
   * Sandbox ID.
   */
  sandboxId: string

  /**
   * Domain where the sandbox is hosted.
   */
  sandboxDomain?: string

  /**
   * Template ID.
   */
  templateId: string

  /**
   * Template name.
   */
  name?: string

  /**
   * Saved sandbox metadata.
   */
  metadata: Record<string, string>

  /**
   * Sandbox start time.
   */
  startedAt: Date

  /**
   * Sandbox expiration date.
   */
  endAt: Date
<<<<<<< HEAD
=======
}

export interface ListedSandbox {
  /**
   * Sandbox ID.
   */
  sandboxId: string

  /**
   * Template ID alias.
   */
  alias?: string

  /**
   * Template ID.
   */
  templateId: string

  /**
   * Client ID.
   * @deprecated
   */
  clientId: string
>>>>>>> 76d62ed0

  /**
   * Sandbox state.
   *
   * @string can be `running` or `paused`
   */
<<<<<<< HEAD
  state: SandboxState
=======
  state: 'running' | 'paused'
>>>>>>> 76d62ed0

  /**
   * Sandbox CPU count.
   */
  cpuCount: number
<<<<<<< HEAD
=======

  /**
   * Sandbox Memory size in MB.
   */
  memoryMB: number

  /**
   * Saved sandbox metadata.
   */
  metadata?: Record<string, string>

  /**
   * Sandbox expected end time.
   */
  endAt: Date
>>>>>>> 76d62ed0

  /**
   * Sandbox Memory size in MiB.
   */
<<<<<<< HEAD
  memoryMB: number
}

=======
  startedAt: Date
}

/**
 * Sandbox resource usage metrics.
 */
export interface SandboxMetrics {
  /**
   * Timestamp of the metrics.
   */
  timestamp: Date

  /**
   * CPU usage in percentage.
   */
  cpuUsedPct: number

  /**
   * Number of CPU cores.
   */
  cpuCount: number

  /**
   * Memory usage in bytes.
   */
  memUsed: number

  /**
   * Total memory available in bytes.
   */
  memTotal: number

  /**
   * Used disk space in bytes.
   */
  diskUsed: number

  /**
   * Total disk space available in bytes.
   */
  diskTotal: number
}

>>>>>>> 76d62ed0
export class SandboxApi {
  protected constructor() { }

  /**
   * Kill the sandbox specified by sandbox ID.
   *
   * @param sandboxId sandbox ID.
   * @param opts connection options.
   *
   * @returns `true` if the sandbox was found and killed, `false` otherwise.
   */
  static async kill(
    sandboxId: string,
    opts?: SandboxApiOpts
  ): Promise<boolean> {
    const config = new ConnectionConfig(opts)
    const client = new ApiClient(config)

    const res = await client.api.DELETE('/sandboxes/{sandboxID}', {
      params: {
        path: {
          sandboxID: sandboxId,
        },
      },
      signal: config.getSignal(opts?.requestTimeoutMs),
    })

    if (res.error?.code === 404) {
      return false
    }

    const err = handleApiError(res)
    if (err) {
      throw err
    }

    return true
  }

  /**
   * List all sandboxes.
   *
   * @param opts connection options.
   *
   * @returns paginator for listing sandboxes.
   */
<<<<<<< HEAD
  static list(opts?: SandboxListOpts): SandboxPaginator {
    return new SandboxPaginator(opts)
=======
  static async list(opts?: SandboxListOpts): Promise<ListedSandbox[]> {
    const config = new ConnectionConfig(opts)
    const client = new ApiClient(config)

    let metadata = undefined
    if (opts?.query) {
      if (opts.query.metadata) {
        const encodedPairs: Record<string, string> = Object.fromEntries(
          Object.entries(opts.query.metadata).map(([key, value]) => [
            encodeURIComponent(key),
            encodeURIComponent(value),
          ])
        )
        metadata = new URLSearchParams(encodedPairs).toString()
      }
    }

    const res = await client.api.GET('/sandboxes', {
      params: {
        query: { metadata },
      },
      signal: config.getSignal(opts?.requestTimeoutMs),
    })

    const err = handleApiError(res)
    if (err) {
      throw err
    }

    return (
      res.data?.map((sandbox: components['schemas']['ListedSandbox']) => ({
        sandboxId: sandbox.sandboxID,
        templateId: sandbox.templateID,
        clientId: sandbox.clientID,
        state: sandbox.state,
        cpuCount: sandbox.cpuCount,
        memoryMB: sandbox.memoryMB,
        alias: sandbox.alias,
        metadata: sandbox.metadata,
        startedAt: new Date(sandbox.startedAt),
        endAt: new Date(sandbox.endAt),
      })) ?? []
    )
>>>>>>> 76d62ed0
  }

  /**
   * Get sandbox information like sandbox ID, template, metadata, started at/end at date.
   *
   * @param sandboxId sandbox ID.
   * @param opts connection options.
   *
   * @returns sandbox information.
   */
  static async getInfo(
    sandboxId: string,
    opts?: SandboxApiOpts
  ): Promise<SandboxInfo> {
    const fullInfo = await this.getFullInfo(sandboxId, opts)

    delete fullInfo.envdAccessToken
    delete fullInfo.envdVersion

    return fullInfo
  }

  /**
   * Get the metrics of the sandbox.
   *
   * @param sandboxId sandbox ID.
   * @param opts sandbox metrics options.
   *
   * @returns  List of sandbox metrics containing CPU, memory and disk usage information.
   */
  static async getMetrics(
    sandboxId: string,
    opts?: SandboxMetricsOpts
  ): Promise<SandboxMetrics[]> {
    const config = new ConnectionConfig(opts)
    const client = new ApiClient(config)

    const res = await client.api.GET('/sandboxes/{sandboxID}/metrics', {
      params: {
        path: {
          sandboxID: sandboxId,
          start: opts?.start,
          end: opts?.end,
        },
      },
      signal: config.getSignal(opts?.requestTimeoutMs),
    })

    const err = handleApiError(res)
    if (err) {
      throw err
    }

    return (
      res.data?.map((metric: components['schemas']['SandboxMetric']) => ({
        timestamp: new Date(metric.timestamp),
        cpuUsedPct: metric.cpuUsedPct,
        cpuCount: metric.cpuCount,
        memUsed: metric.memUsed,
        memTotal: metric.memTotal,
        diskUsed: metric.diskUsed,
        diskTotal: metric.diskTotal,
      })) ?? []
    )
  }

  /**
   * Set the timeout of the specified sandbox.
   * After the timeout expires the sandbox will be automatically killed.
   *
   * This method can extend or reduce the sandbox timeout set when creating the sandbox or from the last call to {@link Sandbox.setTimeout}.
   *
   * Maximum time a sandbox can be kept alive is 24 hours (86_400_000 milliseconds) for Pro users and 1 hour (3_600_000 milliseconds) for Hobby users.
   *
   * @param sandboxId sandbox ID.
   * @param timeoutMs timeout in **milliseconds**.
   * @param opts connection options.
   */
  static async setTimeout(
    sandboxId: string,
    timeoutMs: number,
    opts?: SandboxApiOpts
  ): Promise<void> {
    const config = new ConnectionConfig(opts)
    const client = new ApiClient(config)

    const res = await client.api.POST('/sandboxes/{sandboxID}/timeout', {
      params: {
        path: {
          sandboxID: sandboxId,
        },
      },
      body: {
        timeout: this.timeoutToSeconds(timeoutMs),
      },
      signal: config.getSignal(opts?.requestTimeoutMs),
    })

    const err = handleApiError(res)
    if (err) {
      throw err
    }
  }

  protected static async getFullInfo(
    sandboxId: string,
    opts?: SandboxApiOpts
  ) {
    const config = new ConnectionConfig(opts)
    const client = new ApiClient(config)

    const res = await client.api.GET('/sandboxes/{sandboxID}', {
      params: {
        path: {
          sandboxID: sandboxId,
        },
      },
      signal: config.getSignal(opts?.requestTimeoutMs),
    })

    const err = handleApiError(res)
    if (err) {
      throw err
    }

    if (!res.data) {
      throw new Error('Sandbox not found')
    }

    return {
      sandboxId: res.data.sandboxID,
      templateId: res.data.templateID,
      ...(res.data.alias && { name: res.data.alias }),
      metadata: res.data.metadata ?? {},
      envdVersion: res.data.envdVersion,
      envdAccessToken: res.data.envdAccessToken,
      startedAt: new Date(res.data.startedAt),
      endAt: new Date(res.data.endAt),
      state: res.data.state,
      cpuCount: res.data.cpuCount,
      memoryMB: res.data.memoryMB,
      sandboxDomain: res.data.domain || undefined,
    }
  }

  protected static async createSandbox(
    template: string,
    timeoutMs: number,
    opts?: SandboxApiOpts & {
      metadata?: Record<string, string>
      envs?: Record<string, string>
      secure?: boolean
    }
  ): Promise<{
    sandboxId: string
    sandboxDomain?: string
    envdVersion: string
    envdAccessToken?: string
  }> {
    const config = new ConnectionConfig(opts)
    const client = new ApiClient(config)

    const res = await client.api.POST('/sandboxes', {
      body: {
        autoPause: false,
        templateID: template,
        metadata: opts?.metadata,
        envVars: opts?.envs,
        timeout: this.timeoutToSeconds(timeoutMs),
        secure: opts?.secure,
      },
      signal: config.getSignal(opts?.requestTimeoutMs),
    })

    const err = handleApiError(res)
    if (err) {
      throw err
    }

    if (compareVersions(res.data!.envdVersion, '0.1.0') < 0) {
      await this.kill(res.data!.sandboxID, opts)
      throw new TemplateError(
        'You need to update the template to use the new SDK. ' +
        'You can do this by running `e2b template build` in the directory with the template.'
      )
    }

    return {
      sandboxId: res.data!.sandboxID,
      sandboxDomain: res.data!.domain || undefined,
      envdVersion: res.data!.envdVersion,
      envdAccessToken: res.data!.envdAccessToken,
    }
  }

  protected static timeoutToSeconds(timeout: number): number {
    return Math.ceil(timeout / 1000)
  }
}


/**
 * Paginator for listing sandboxes.
 *
 * @example
 * ```ts
 * const paginator = Sandbox.list()
 *
 * while (paginator.hasNext) {
 *   const sandboxes = await paginator.nextItems()
 *   console.log(sandboxes)
 * }
 * ```
 */
export class SandboxPaginator {
  private _hasNext: boolean
  private _nextToken?: string

  private config: ConnectionConfig
  private client: ApiClient

  private query: SandboxListOpts['query']
  private limit?: number

  constructor(opts?: SandboxListOpts) {
    this.config = new ConnectionConfig(opts)
    this.client = new ApiClient(this.config)

    this._hasNext = true
    this._nextToken = opts?.nextToken

    this.query = opts?.query
    this.limit = opts?.limit
  }

  /**
   * Returns True if there are more items to fetch.
   */
  get hasNext(): boolean {
    return this._hasNext
  }

  /**
   * Returns the next token to use for pagination.
   */
  get nextToken(): string | undefined {
    return this._nextToken
  }

  /**
   * Get the next page of sandboxes.
   *
   * @throws Error if there are no more items to fetch. Call this method only if `hasNext` is `true`.
   *
   * @returns List of sandboxes
   */
  async nextItems(): Promise<SandboxInfo[]> {
    if (!this.hasNext) {
      throw new Error('No more items to fetch')
    }

    let metadata = undefined
    if (this.query?.metadata) {
      const encodedPairs: Record<string, string> = Object.fromEntries(
        Object.entries(this.query.metadata).map(([key, value]) => [
          encodeURIComponent(key),
          encodeURIComponent(value),
        ])
      )

      metadata = new URLSearchParams(encodedPairs).toString()
    }

    const res = await this.client.api.GET('/v2/sandboxes', {
      params: {
        query: {
          metadata,
          state: this.query?.state,
          limit: this.limit,
          nextToken: this.nextToken,
        },
      },
      // requestTimeoutMs is already passed here via the connectionConfig.
      signal: this.config.getSignal(),
    })

    const err = handleApiError(res)
    if (err) {
      throw err
    }

    this._nextToken = res.response.headers.get('x-next-token') || undefined
    this._hasNext = !!this._nextToken

    return (res.data ?? []).map(
      (sandbox: components['schemas']['ListedSandbox']) => ({
        sandboxId: sandbox.sandboxID,
        templateId: sandbox.templateID,
        ...(sandbox.alias && { name: sandbox.alias }),
        metadata: sandbox.metadata ?? {},
        startedAt: new Date(sandbox.startedAt),
        endAt: new Date(sandbox.endAt),
        state: sandbox.state,
        cpuCount: sandbox.cpuCount,
        memoryMB: sandbox.memoryMB,
      })
    )
  }
}<|MERGE_RESOLUTION|>--- conflicted
+++ resolved
@@ -96,76 +96,23 @@
    * Sandbox expiration date.
    */
   endAt: Date
-<<<<<<< HEAD
-=======
-}
-
-export interface ListedSandbox {
-  /**
-   * Sandbox ID.
-   */
-  sandboxId: string
-
-  /**
-   * Template ID alias.
-   */
-  alias?: string
-
-  /**
-   * Template ID.
-   */
-  templateId: string
-
-  /**
-   * Client ID.
-   * @deprecated
-   */
-  clientId: string
->>>>>>> 76d62ed0
 
   /**
    * Sandbox state.
    *
    * @string can be `running` or `paused`
    */
-<<<<<<< HEAD
   state: SandboxState
-=======
-  state: 'running' | 'paused'
->>>>>>> 76d62ed0
 
   /**
    * Sandbox CPU count.
    */
   cpuCount: number
-<<<<<<< HEAD
-=======
-
-  /**
-   * Sandbox Memory size in MB.
+
+  /**
+   * Sandbox Memory size in MiB.
    */
   memoryMB: number
-
-  /**
-   * Saved sandbox metadata.
-   */
-  metadata?: Record<string, string>
-
-  /**
-   * Sandbox expected end time.
-   */
-  endAt: Date
->>>>>>> 76d62ed0
-
-  /**
-   * Sandbox Memory size in MiB.
-   */
-<<<<<<< HEAD
-  memoryMB: number
-}
-
-=======
-  startedAt: Date
 }
 
 /**
@@ -208,7 +155,7 @@
   diskTotal: number
 }
 
->>>>>>> 76d62ed0
+
 export class SandboxApi {
   protected constructor() { }
 
@@ -255,54 +202,8 @@
    *
    * @returns paginator for listing sandboxes.
    */
-<<<<<<< HEAD
   static list(opts?: SandboxListOpts): SandboxPaginator {
     return new SandboxPaginator(opts)
-=======
-  static async list(opts?: SandboxListOpts): Promise<ListedSandbox[]> {
-    const config = new ConnectionConfig(opts)
-    const client = new ApiClient(config)
-
-    let metadata = undefined
-    if (opts?.query) {
-      if (opts.query.metadata) {
-        const encodedPairs: Record<string, string> = Object.fromEntries(
-          Object.entries(opts.query.metadata).map(([key, value]) => [
-            encodeURIComponent(key),
-            encodeURIComponent(value),
-          ])
-        )
-        metadata = new URLSearchParams(encodedPairs).toString()
-      }
-    }
-
-    const res = await client.api.GET('/sandboxes', {
-      params: {
-        query: { metadata },
-      },
-      signal: config.getSignal(opts?.requestTimeoutMs),
-    })
-
-    const err = handleApiError(res)
-    if (err) {
-      throw err
-    }
-
-    return (
-      res.data?.map((sandbox: components['schemas']['ListedSandbox']) => ({
-        sandboxId: sandbox.sandboxID,
-        templateId: sandbox.templateID,
-        clientId: sandbox.clientID,
-        state: sandbox.state,
-        cpuCount: sandbox.cpuCount,
-        memoryMB: sandbox.memoryMB,
-        alias: sandbox.alias,
-        metadata: sandbox.metadata,
-        startedAt: new Date(sandbox.startedAt),
-        endAt: new Date(sandbox.endAt),
-      })) ?? []
-    )
->>>>>>> 76d62ed0
   }
 
   /**
