import { ApiClient, components, handleApiError } from '../api'
import {
  ConnectionConfig,
  ConnectionOpts,
  DEFAULT_SANDBOX_TIMEOUT_MS,
} from '../connectionConfig'
import { compareVersions } from 'compare-versions'
import { NotFoundError, TemplateError } from '../errors'
import { timeoutToSeconds } from '../utils'
import type { McpServer as BaseMcpServer } from './mcp'

/**
 * Extended MCP server configuration that includes base servers
 * and allows dynamic GitHub-based MCP servers with custom run and install commands.
 */
export type McpServer = BaseMcpServer | GitHubMcpServer

export type GitHubMcpServer = {
  [key: `github/${string}`]: {
    /**
     * Command to run the MCP server. Must start a stdio-compatible server.
     */
    runCmd: string
    /**
     * Command to install dependencies for the MCP server. Working directory is the root of the github repository.
     */
    installCmd?: string
    /**
     * Environment variables to set in the MCP process.
     */
    envs?: Record<string, string>
  }
}

export type SandboxNetworkOpts = {
  /**
   * Allow outbound traffic from the sandbox to the specified addresses.
   * If `allowOut` is not specified, all outbound traffic is allowed.
   *
   * Examples:
   * - To allow traffic to a specific addresses: `["1.1.1.1", "8.8.8.0/24"]`
   */
  allowOut?: string[]

  /**
   * Deny outbound traffic from the sandbox to the specified addresses.
   *
   * Examples:
   * - To deny traffic to a specific addresses: `["1.1.1.1", "8.8.8.0/24"]`
   */
  denyOut?: string[]
}

/**
 * Options for request to the Sandbox API.
 */
export interface SandboxApiOpts
  extends Partial<
    Pick<
      ConnectionOpts,
      'apiKey' | 'headers' | 'debug' | 'domain' | 'requestTimeoutMs'
    >
  > {}

/**
 * Options for creating a new Sandbox.
 */
export interface SandboxOpts extends ConnectionOpts {
  /**
   * Custom metadata for the sandbox.
   *
   * @default {}
   */
  metadata?: Record<string, string>

  /**
   * Custom environment variables for the sandbox.
   *
   * Used when executing commands and code in the sandbox.
   * Can be overridden with the `envs` argument when executing commands or code.
   *
   * @default {}
   */
  envs?: Record<string, string>

  /**
   * Timeout for the sandbox in **milliseconds**.
   * Maximum time a sandbox can be kept alive is 24 hours (86_400_000 milliseconds) for Pro users and 1 hour (3_600_000 milliseconds) for Hobby users.
   *
   * @default 300_000 // 5 minutes
   */
  timeoutMs?: number

  /**
   * Secure all traffic coming to the sandbox controller with auth token
   *
   * @default true
   */
  secure?: boolean

  /**
   * Allow sandbox to access the internet. If set to `False`, it works the same as setting network `denyOut` to `[0.0.0.0/0]`.
   *
   * @default true
   */
  allowInternetAccess?: boolean

  /**
   * MCP server to enable in the sandbox
   * @default undefined
   */
  mcp?: McpServer

  /**
<<<<<<< HEAD
   * Sandbox network configuration
   */
  network?: SandboxNetworkOpts
=======
   * Sandbox URL. Used for local development
   */
  sandboxUrl?: string
>>>>>>> bbeff746
}

export type SandboxBetaCreateOpts = SandboxOpts & {
  /**
   * Automatically pause the sandbox after the timeout expires.
   * @default false
   */
  autoPause?: boolean
}

/**
 * Options for connecting to a Sandbox.
 */
export type SandboxConnectOpts = ConnectionOpts & {
  /**
   * Timeout for the sandbox in **milliseconds**.
   * For running sandboxes, the timeout will update only if the new timeout is longer than the existing one.
   * Maximum time a sandbox can be kept alive is 24 hours (86_400_000 milliseconds) for Pro users and 1 hour (3_600_000 milliseconds) for Hobby users.
   *
   * @default 300_000 // 5 minutes
   */
  timeoutMs?: number
}

/**
 * State of the sandbox.
 */
export type SandboxState = 'running' | 'paused'

export interface SandboxListOpts extends SandboxApiOpts {
  /**
   * Filter the list of sandboxes, e.g. by metadata `metadata:{"key": "value"}`, if there are multiple filters they are combined with AND.
   *
   */
  query?: {
    metadata?: Record<string, string>
    /**
     * Filter the list of sandboxes by state.
     * @default ['running', 'paused']
     */
    state?: Array<SandboxState>
  }

  /**
   * Number of sandboxes to return per page.
   *
   * @default 100
   */
  limit?: number

  /**
   * Token to the next page.
   */
  nextToken?: string
}

export interface SandboxMetricsOpts extends SandboxApiOpts {
  /**
   * Start time for the metrics, defaults to the start of the sandbox
   */
  start?: string | Date
  /**
   * End time for the metrics, defaults to the current time
   */
  end?: string | Date
}

/**
 * Information about a sandbox.
 */
export interface SandboxInfo {
  /**
   * Sandbox ID.
   */
  sandboxId: string

  /**
   * Template ID.
   */
  templateId: string

  /**
   * Template name.
   */
  name?: string

  /**
   * Saved sandbox metadata.
   */
  metadata: Record<string, string>

  /**
   * Sandbox start time.
   */
  startedAt: Date

  /**
   * Sandbox expiration date.
   */
  endAt: Date

  /**
   * Sandbox state.
   *
   * @string can be `running` or `paused`
   */
  state: SandboxState

  /**
   * Sandbox CPU count.
   */
  cpuCount: number

  /**
   * Sandbox Memory size in MiB.
   */
  memoryMB: number

  /**
   * Envd version.
   */
  envdVersion: string
}

/**
 * Sandbox resource usage metrics.
 */
export interface SandboxMetrics {
  /**
   * Timestamp of the metrics.
   */
  timestamp: Date

  /**
   * CPU usage in percentage.
   */
  cpuUsedPct: number

  /**
   * Number of CPU cores.
   */
  cpuCount: number

  /**
   * Memory usage in bytes.
   */
  memUsed: number

  /**
   * Total memory available in bytes.
   */
  memTotal: number

  /**
   * Used disk space in bytes.
   */
  diskUsed: number

  /**
   * Total disk space available in bytes.
   */
  diskTotal: number
}

export class SandboxApi {
  protected constructor() {}

  /**
   * Kill the sandbox specified by sandbox ID.
   *
   * @param sandboxId sandbox ID.
   * @param opts connection options.
   *
   * @returns `true` if the sandbox was found and killed, `false` otherwise.
   */
  static async kill(
    sandboxId: string,
    opts?: SandboxApiOpts
  ): Promise<boolean> {
    const config = new ConnectionConfig(opts)
    const client = new ApiClient(config)

    const res = await client.api.DELETE('/sandboxes/{sandboxID}', {
      params: {
        path: {
          sandboxID: sandboxId,
        },
      },
      signal: config.getSignal(opts?.requestTimeoutMs),
    })

    if (res.error?.code === 404) {
      return false
    }

    const err = handleApiError(res)
    if (err) {
      throw err
    }

    return true
  }

  /**
   * Get sandbox information like sandbox ID, template, metadata, started at/end at date.
   *
   * @param sandboxId sandbox ID.
   * @param opts connection options.
   *
   * @returns sandbox information.
   */
  static async getInfo(
    sandboxId: string,
    opts?: SandboxApiOpts
  ): Promise<SandboxInfo> {
    const fullInfo = await this.getFullInfo(sandboxId, opts)
    delete fullInfo.envdAccessToken
    delete fullInfo.sandboxDomain

    return fullInfo
  }

  /**
   * Get the metrics of the sandbox.
   *
   * @param sandboxId sandbox ID.
   * @param opts sandbox metrics options.
   *
   * @returns  List of sandbox metrics containing CPU, memory and disk usage information.
   */
  static async getMetrics(
    sandboxId: string,
    opts?: SandboxMetricsOpts
  ): Promise<SandboxMetrics[]> {
    const config = new ConnectionConfig(opts)
    const client = new ApiClient(config)

    const res = await client.api.GET('/sandboxes/{sandboxID}/metrics', {
      params: {
        path: {
          sandboxID: sandboxId,
          start: opts?.start,
          end: opts?.end,
        },
      },
      signal: config.getSignal(opts?.requestTimeoutMs),
    })

    const err = handleApiError(res)
    if (err) {
      throw err
    }

    return (
      res.data?.map((metric: components['schemas']['SandboxMetric']) => ({
        timestamp: new Date(metric.timestamp),
        cpuUsedPct: metric.cpuUsedPct,
        cpuCount: metric.cpuCount,
        memUsed: metric.memUsed,
        memTotal: metric.memTotal,
        diskUsed: metric.diskUsed,
        diskTotal: metric.diskTotal,
      })) ?? []
    )
  }

  /**
   * Set the timeout of the specified sandbox.
   * After the timeout expires the sandbox will be automatically killed.
   *
   * This method can extend or reduce the sandbox timeout set when creating the sandbox or from the last call to {@link Sandbox.setTimeout}.
   *
   * Maximum time a sandbox can be kept alive is 24 hours (86_400_000 milliseconds) for Pro users and 1 hour (3_600_000 milliseconds) for Hobby users.
   *
   * @param sandboxId sandbox ID.
   * @param timeoutMs timeout in **milliseconds**.
   * @param opts connection options.
   */
  static async setTimeout(
    sandboxId: string,
    timeoutMs: number,
    opts?: SandboxApiOpts
  ): Promise<void> {
    const config = new ConnectionConfig(opts)
    const client = new ApiClient(config)

    const res = await client.api.POST('/sandboxes/{sandboxID}/timeout', {
      params: {
        path: {
          sandboxID: sandboxId,
        },
      },
      body: {
        timeout: timeoutToSeconds(timeoutMs),
      },
      signal: config.getSignal(opts?.requestTimeoutMs),
    })

    if (res.error?.code === 404) {
      throw new NotFoundError(`Sandbox ${sandboxId} not found`)
    }

    const err = handleApiError(res)
    if (err) {
      throw err
    }
  }

  static async getFullInfo(sandboxId: string, opts?: SandboxApiOpts) {
    const config = new ConnectionConfig(opts)
    const client = new ApiClient(config)

    const res = await client.api.GET('/sandboxes/{sandboxID}', {
      params: {
        path: {
          sandboxID: sandboxId,
        },
      },
      signal: config.getSignal(opts?.requestTimeoutMs),
    })

    if (res.error?.code === 404) {
      throw new NotFoundError(`Sandbox ${sandboxId} not found`)
    }

    const err = handleApiError(res)
    if (err) {
      throw err
    }

    if (!res.data) {
      throw new Error('Sandbox not found')
    }

    return {
      sandboxId: res.data.sandboxID,
      templateId: res.data.templateID,
      ...(res.data.alias && { name: res.data.alias }),
      metadata: res.data.metadata ?? {},
      envdVersion: res.data.envdVersion,
      envdAccessToken: res.data.envdAccessToken,
      startedAt: new Date(res.data.startedAt),
      endAt: new Date(res.data.endAt),
      state: res.data.state,
      cpuCount: res.data.cpuCount,
      memoryMB: res.data.memoryMB,
      sandboxDomain: res.data.domain || undefined,
    }
  }

  /**
   * Pause the sandbox specified by sandbox ID.
   *
   * @param sandboxId sandbox ID.
   * @param opts connection options.
   *
   * @returns `true` if the sandbox got paused, `false` if the sandbox was already paused.
   */
  static async betaPause(
    sandboxId: string,
    opts?: SandboxApiOpts
  ): Promise<boolean> {
    const config = new ConnectionConfig(opts)
    const client = new ApiClient(config)

    const res = await client.api.POST('/sandboxes/{sandboxID}/pause', {
      params: {
        path: {
          sandboxID: sandboxId,
        },
      },
      signal: config.getSignal(opts?.requestTimeoutMs),
    })

    if (res.error?.code === 404) {
      throw new NotFoundError(`Sandbox ${sandboxId} not found`)
    }

    if (res.error?.code === 409) {
      // Sandbox is already paused
      return false
    }

    const err = handleApiError(res)
    if (err) {
      throw err
    }

    return true
  }

  protected static async createSandbox(
    template: string,
    timeoutMs: number,
    opts?: SandboxBetaCreateOpts
  ) {
    const config = new ConnectionConfig(opts)
    const client = new ApiClient(config)

    const res = await client.api.POST('/sandboxes', {
      body: {
        autoPause: opts?.autoPause ?? false,
        templateID: template,
        metadata: opts?.metadata,
        mcp: opts?.mcp as Record<string, unknown> | undefined,
        envVars: opts?.envs,
        timeout: timeoutToSeconds(timeoutMs),
        secure: opts?.secure ?? true,
        allow_internet_access: opts?.allowInternetAccess ?? true,
        network: opts?.network,
      },
      signal: config.getSignal(opts?.requestTimeoutMs),
    })

    const err = handleApiError(res)
    if (err) {
      throw err
    }

    if (compareVersions(res.data!.envdVersion, '0.1.0') < 0) {
      await this.kill(res.data!.sandboxID, opts)
      throw new TemplateError(
        'You need to update the template to use the new SDK. ' +
          'You can do this by running `e2b template build` in the directory with the template.'
      )
    }

    return {
      sandboxId: res.data!.sandboxID,
      sandboxDomain: res.data!.domain || undefined,
      envdVersion: res.data!.envdVersion,
      envdAccessToken: res.data!.envdAccessToken,
    }
  }

  protected static async connectSandbox(
    sandboxId: string,
    opts?: SandboxConnectOpts
  ) {
    const timeoutMs = opts?.timeoutMs ?? DEFAULT_SANDBOX_TIMEOUT_MS

    const config = new ConnectionConfig(opts)
    const client = new ApiClient(config)

    const res = await client.api.POST('/sandboxes/{sandboxID}/connect', {
      params: {
        path: {
          sandboxID: sandboxId,
        },
      },
      body: {
        timeout: timeoutToSeconds(timeoutMs),
      },
      signal: config.getSignal(opts?.requestTimeoutMs),
    })

    if (res.error?.code === 404) {
      throw new NotFoundError(`Paused sandbox ${sandboxId} not found`)
    }

    const err = handleApiError(res)
    if (err) {
      throw err
    }

    return {
      sandboxId: res.data!.sandboxID,
      sandboxDomain: res.data!.domain || undefined,
      envdVersion: res.data!.envdVersion,
      envdAccessToken: res.data!.envdAccessToken,
    }
  }
}

/**
 * Paginator for listing sandboxes.
 *
 * @example
 * ```ts
 * const paginator = Sandbox.list()
 *
 * while (paginator.hasNext) {
 *   const sandboxes = await paginator.nextItems()
 *   console.log(sandboxes)
 * }
 * ```
 */
export class SandboxPaginator {
  private _hasNext: boolean
  private _nextToken?: string

  private readonly config: ConnectionConfig
  private client: ApiClient

  private query: SandboxListOpts['query']
  private readonly limit?: number

  constructor(opts?: SandboxListOpts) {
    this.config = new ConnectionConfig(opts)
    this.client = new ApiClient(this.config)

    this._hasNext = true
    this._nextToken = opts?.nextToken

    this.query = opts?.query
    this.limit = opts?.limit
  }

  /**
   * Returns True if there are more items to fetch.
   */
  get hasNext(): boolean {
    return this._hasNext
  }

  /**
   * Returns the next token to use for pagination.
   */
  get nextToken(): string | undefined {
    return this._nextToken
  }

  /**
   * Get the next page of sandboxes.
   *
   * @throws Error if there are no more items to fetch. Call this method only if `hasNext` is `true`.
   *
   * @returns List of sandboxes
   */
  async nextItems(): Promise<SandboxInfo[]> {
    if (!this.hasNext) {
      throw new Error('No more items to fetch')
    }

    let metadata = undefined
    if (this.query?.metadata) {
      const encodedPairs: Record<string, string> = Object.fromEntries(
        Object.entries(this.query.metadata).map(([key, value]) => [
          encodeURIComponent(key),
          encodeURIComponent(value),
        ])
      )

      metadata = new URLSearchParams(encodedPairs).toString()
    }

    const res = await this.client.api.GET('/v2/sandboxes', {
      params: {
        query: {
          metadata,
          state: this.query?.state,
          limit: this.limit,
          nextToken: this.nextToken,
        },
      },
      // requestTimeoutMs is already passed here via the connectionConfig.
      signal: this.config.getSignal(),
    })

    const err = handleApiError(res)
    if (err) {
      throw err
    }

    this._nextToken = res.response.headers.get('x-next-token') || undefined
    this._hasNext = !!this._nextToken

    return (res.data ?? []).map(
      (sandbox: components['schemas']['ListedSandbox']) => ({
        sandboxId: sandbox.sandboxID,
        templateId: sandbox.templateID,
        ...(sandbox.alias && { name: sandbox.alias }),
        metadata: sandbox.metadata ?? {},
        startedAt: new Date(sandbox.startedAt),
        endAt: new Date(sandbox.endAt),
        state: sandbox.state,
        cpuCount: sandbox.cpuCount,
        memoryMB: sandbox.memoryMB,
        envdVersion: sandbox.envdVersion,
      })
    )
  }
}<|MERGE_RESOLUTION|>--- conflicted
+++ resolved
@@ -112,15 +112,14 @@
   mcp?: McpServer
 
   /**
-<<<<<<< HEAD
    * Sandbox network configuration
    */
   network?: SandboxNetworkOpts
-=======
+
+  /**
    * Sandbox URL. Used for local development
    */
   sandboxUrl?: string
->>>>>>> bbeff746
 }
 
 export type SandboxBetaCreateOpts = SandboxOpts & {
