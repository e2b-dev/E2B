import 'cross-fetch/polyfill'
import { Fetcher } from 'openapi-typescript-fetch'
import platform from 'platform'

<<<<<<< HEAD
import pjson from '../../package.json'
import { API_DOMAIN } from '../constants'
=======
import { SESSION_DOMAIN } from '../constants'
>>>>>>> baefeb80
import type { components, paths } from './schema.gen'

const client = Fetcher.for<paths>()

client.configure({
  baseUrl: `https://${API_DOMAIN}`,
  init: {
    headers: {
      package_version: '__pkgVersion__',
      lang: 'js',
      engine: platform.name || 'unknown',
      lang_version: platform.version || 'unknown',
      system: platform.os?.family || 'unknown',
      publisher: 'e2b',
    },
  },
})

type ClientType = typeof client

export default client
export type { components, paths, ClientType }<|MERGE_RESOLUTION|>--- conflicted
+++ resolved
@@ -2,12 +2,7 @@
 import { Fetcher } from 'openapi-typescript-fetch'
 import platform from 'platform'
 
-<<<<<<< HEAD
-import pjson from '../../package.json'
 import { API_DOMAIN } from '../constants'
-=======
-import { SESSION_DOMAIN } from '../constants'
->>>>>>> baefeb80
 import type { components, paths } from './schema.gen'
 
 const client = Fetcher.for<paths>()
