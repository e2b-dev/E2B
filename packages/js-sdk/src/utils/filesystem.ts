--- conflicted
+++ resolved
@@ -1,9 +1,5 @@
-<<<<<<< HEAD
-import path from 'path'
+import path from 'path-browserify'
 
-=======
-import path from 'path-browserify'
->>>>>>> 27086552
 import { Logger } from '../session/sessionConnection'
 
 export const resolvePath = (
