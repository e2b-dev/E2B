import clsx from 'clsx'
import Link from 'next/link'
import { usePathname } from 'next/navigation'
import { Tag } from '@/components/Tag'

import { NavLink } from './routes'

export function NavigationLink({
  className,
  link,
}: {
  className?: string
  link: NavLink
}) {
  const pathname = usePathname()
  // Add this to get the hash
  const hash = typeof window !== 'undefined' ? window.location.hash : ''

  // Modify the isActive check to include hash comparison if needed
  const isActive =
    pathname === link.href ||
    (link.href.includes('#') && pathname + hash === link.href)
  // const pathname = usePathname()
  // console.log(link)
  // console.log(link.title, pathname, link.href)
  // const isActive = pathname === link.href

  return (
    <Link
      href={link.href}
      aria-current={isActive ? 'page' : undefined}
      className={clsx(
        'flex justify-between mb-[2px] py-1 px-2 text-sm transition rounded-md hover:bg-zinc-800 transition-colors',
        isActive
          ? 'text-white bg-zinc-800'
          : 'hover:text-white text-zinc-400 bg-transparent',
        className
      )}
    >
      <div className="flex items-center justify-start gap-1 overflow-hidden">
        {link.icon}
        {link.tag ? (
          <div className="flex items-center gap-2">
            <span className={clsx('truncate', isActive ? 'text-white' : '')}>
              {link.title}
            </span>
<<<<<<< HEAD
            <Tag>
              {link.tag}
            </Tag>
=======
            <Tag>{link.tag}</Tag>
>>>>>>> 4b5d17e8
          </div>
        ) : (
          <span className={clsx('truncate', isActive ? 'text-white' : '')}>
            {link.title}
          </span>
        )}
      </div>
    </Link>
  )
}<|MERGE_RESOLUTION|>--- conflicted
+++ resolved
@@ -44,13 +44,7 @@
             <span className={clsx('truncate', isActive ? 'text-white' : '')}>
               {link.title}
             </span>
-<<<<<<< HEAD
-            <Tag>
-              {link.tag}
-            </Tag>
-=======
             <Tag>{link.tag}</Tag>
->>>>>>> 4b5d17e8
           </div>
         ) : (
           <span className={clsx('truncate', isActive ? 'text-white' : '')}>
