--- conflicted
+++ resolved
@@ -281,14 +281,11 @@
         href: '/docs/sandbox/persistence',
       },
       {
-<<<<<<< HEAD
-=======
         title: 'Metrics',
         tag: Tag.New,
         href: '/docs/sandbox/metrics',
       },
       {
->>>>>>> 6ac98dbe
         title: 'Metadata',
         href: '/docs/sandbox/metadata',
       },
