--- conflicted
+++ resolved
@@ -1,7 +1,6 @@
 # Sandbox persistence
 
 <Note>
-<<<<<<< HEAD
 Sandbox persistence is currently in beta with [some limitations](#limitations-while-in-beta).
 
 The persistence is free for all users during the beta.
@@ -26,60 +25,6 @@
 const sbx = await Sandbox.create()
 console.log('Sandbox created', sbx.sandboxId)
 
-=======
-Sandbox persistence is currently in beta:
-1. [Reach out to us](/docs/support) with your use case to get access to the beta.
-1. You'll need to install the [beta version of the SDKs](#installing-the-beta-version-of-the-sdks).
-1. Consider [some limitations](#limitations-while-in-beta).
-1. The persistence is free for all users during the beta.
-</Note>
-
-The sandbox persistence allows you to pause your sandbox and resume it later from the same state it was in when you paused it.
-
-This includes not only state of the sandbox's filesystem but also the sandbox's memory. This means all running processes, loaded variables, data, etc.
-
-## 1. Installing the beta version of the SDKs
-To use the sandbox persistence, you need to install the beta version of the SDKs.
-
-<CodeGroup>
-```bash {{ language: 'js' }}
-npm i @e2b/code-interpreter@beta
-#
-# or use Core: https://github.com/e2b-dev/e2b
-# npm i e2b@beta
-#
-# or use Desktop: https://github.com/e2b-dev/desktop
-# npm i @e2b/desktop@beta
-```
-
-```bash {{ language: 'python' }}
-pip install e2b-code-interpreter==1.0.4b
-#
-# or use Core: https://github.com/e2b-dev/e2b
-# pip install e2b==1.1.0.b
-#
-# or use Desktop: https://github.com/e2b-dev/desktop
-# pip install e2b-desktop==1.1.0.b
-```
-</CodeGroup>
-
-
-## 2. Pausing sandbox
-When you pause a sandbox, both the sandbox's filesystem and memory state will be saved. This includes all the files in the sandbox's filesystem and all the running processes, loaded variables, data, etc.
-
-<CodeGroup>
-```js
-import { Sandbox } from '@e2b/code-interpreter'
-// or use Core: https://github.com/e2b-dev/e2b
-// import { Sandbox } from 'e2b'
-//
-// or use Desktop: https://github.com/e2b-dev/desktop
-// import { Sandbox } from '@e2b/desktop'
-
-const sbx = await Sandbox.create()
-console.log('Sandbox created', sbx.sandboxId)
-
->>>>>>> 4b5d17e8
 // Pause the sandbox
 // You can save the sandbox ID in your database
 // to resume the sandbox later
@@ -87,15 +32,9 @@
 console.log('Sandbox paused', sandboxId) // $HighlightLine
 ```
 ```python
-<<<<<<< HEAD
 from e2b import Sandbox
 # or use Code Interpreter: https://github.com/e2b-dev/code-interpreter
 # from e2b_code_interpreter import Sandbox
-=======
-from e2b_code_interpreter import Sandbox
-# or use Core: https://github.com/e2b-dev/e2b
-# from e2b import Sandbox
->>>>>>> 4b5d17e8
 #
 # or use Desktop: https://github.com/e2b-dev/desktop
 # from e2b_desktop import Sandbox
@@ -111,26 +50,19 @@
 ```
 </CodeGroup>
 
+## 3. Resuming sandbox
+When you resume a sandbox, it will be in the same state it was in when you paused it.
+This means that all the files in the sandbox's filesystem will be restored and all the running processes, loaded variables, data, etc. will be restored.
 
-<<<<<<< HEAD
 ## Resuming sandbox
-=======
-## 3. Resuming sandbox
->>>>>>> 4b5d17e8
 When you resume a sandbox, it will be in the same state it was in when you paused it.
 This means that all the files in the sandbox's filesystem will be restored and all the running processes, loaded variables, data, etc. will be restored.
 
 <CodeGroup>
 ```js
-<<<<<<< HEAD
 import { Sandbox } from 'e2b'
 // or use Code Interpreter: https://github.com/e2b-dev/code-interpreter
 // import { Sandbox } from '@e2b/code-interpreter'
-=======
-import { Sandbox } from '@e2b/code-interpreter'
-// or use Core: https://github.com/e2b-dev/e2b
-// import { Sandbox } from 'e2b'
->>>>>>> 4b5d17e8
 //
 // or use Desktop: https://github.com/e2b-dev/desktop
 // import { Sandbox } from '@e2b/desktop'
@@ -150,13 +82,8 @@
 ```
 ```python
 from e2b import Sandbox
-<<<<<<< HEAD
 # or use Code Interpreter: https://github.com/e2b-dev/code-interpreter
 # from e2b_code_interpreter import Sandbox
-=======
-# or use Core: https://github.com/e2b-dev/e2b
-# from e2b import Sandbox
->>>>>>> 4b5d17e8
 #
 # or use Desktop: https://github.com/e2b-dev/desktop
 # from e2b_desktop import Sandbox
@@ -184,30 +111,12 @@
 
 <CodeGroup>
 ```js
-<<<<<<< HEAD
 import { Sandbox } from 'e2b'
-=======
-import { Sandbox } from '@e2b/code-interpreter'
-// or use Core: https://github.com/e2b-dev/e2b
-// import { Sandbox } from 'e2b'
-//
-// or use Desktop: https://github.com/e2b-dev/desktop
-// import { Sandbox } from '@e2b/desktop'
->>>>>>> 4b5d17e8
 
 const sbx = await Sandbox.resume(sandboxId, { timeoutMs: 60 * 1000 }) // 60 seconds
 ```
 ```python
-<<<<<<< HEAD
 from e2b import Sandbox
-=======
-from e2b_code_interpreter import Sandbox
-# or use Core: https://github.com/e2b-dev/e2b
-# from e2b import Sandbox
-#
-# or use Desktop: https://github.com/e2b-dev/desktop
-# from e2b_desktop import Sandbox
->>>>>>> 4b5d17e8
 
 sbx = Sandbox.resume(sandbox_id, timeout=60) # 60 seconds
 ```
@@ -220,12 +129,6 @@
 
 ## Limitations while in beta
 - It takes about 4 seconds per 1 GB RAM to pause the sandbox
-<<<<<<< HEAD
 - It takes about 2 seconds to resume the sandbox
   - Soon, this will get to the same speed as calling `Sandbox.create()`
-- Sandbox can be paused up to 30 days
-=======
-- It takes about 1 second to resume the sandbox
-- Sandbox can be paused up to 30 days
-  - After 30 days, the data will be deleted and you will not be able to resume the sandbox. Trying to resume sandbox that was deleted or does not exist will result in the `NotFoundError` error in JavaScript SDK and `NotFoundException` exception in Python SDK
->>>>>>> 4b5d17e8
+- Sandbox can be paused up to 30 days