import Link from 'next/link'
import clsx from 'clsx'

import { Feedback } from '@/components/Feedback'
import { Heading } from '@/components/Heading'
import { Prose } from '@/components/Prose'

export const a = Link
export { Button } from '@/components/Button'
<<<<<<< HEAD
export { CodeGroup, Code as code, Pre as pre } from '@/components/Code'
export { LanguageSpecificText } from '@/components/LanguageSpecificText'
=======
export { CodeGroupAutoload, CodeGroup, Code as code, Pre as pre } from '@/components/Code'
>>>>>>> 37a520ff

export function wrapper({ children }: { children: React.ReactNode }) {
  return (
    <article className="flex h-full flex-col pb-10 pt-16">
      <Prose className="flex-auto">{children}</Prose>
      <footer className="mx-auto mt-10 w-full max-w-2xl lg:max-w-5xl">
        <Feedback variant="textSubtle" />
      </footer>
    </article>
  )
}

export const h2 = function H2(
  props: Omit<React.ComponentPropsWithoutRef<typeof Heading>, 'level'>
) {
  return <Heading level={2} {...props} />
}

function InfoIcon(props: React.ComponentPropsWithoutRef<'svg'>) {
  return (
    <svg viewBox="0 0 16 16" aria-hidden="true" {...props}>
      <circle cx="8" cy="8" r="8" strokeWidth="0" />
      <path
        fill="none"
        strokeLinecap="round"
        strokeLinejoin="round"
        strokeWidth="1.5"
        d="M6.75 7.75h1.5v3.5"
      />
      <circle cx="8" cy="4" r=".5" fill="none" />
    </svg>
  )
}

export function Note({ children }: { children: React.ReactNode }) {
  return (
    <div className="my-6 flex gap-2.5 rounded-2xl border border-emerald-500/20 bg-emerald-50/50 p-4 leading-6 text-emerald-900 dark:border-emerald-500/30 dark:bg-emerald-500/5 dark:text-emerald-200 dark:[--tw-prose-links-hover:theme(colors.emerald.300)] dark:[--tw-prose-links:theme(colors.white)]">
      <InfoIcon className="mt-1 h-4 w-4 flex-none fill-emerald-500 stroke-white dark:fill-emerald-200/20 dark:stroke-emerald-200" />
      <div className="[&>:first-child]:mt-0 [&>:last-child]:mb-0">
        {children}
      </div>
    </div>
  )
}

export function Row({ children }: { children: React.ReactNode }) {
  return (
    <div className="grid grid-cols-1 items-start gap-x-16 gap-y-10 xl:max-w-none xl:grid-cols-2">
      {children}
    </div>
  )
}

export function Col({
  children,
  sticky = false,
}: {
  children: React.ReactNode
  sticky?: boolean
}) {
  return (
    <div
      className={clsx(
        '[&>:first-child]:mt-0 [&>:last-child]:mb-0',
        sticky && 'xl:sticky xl:top-24'
      )}
    >
      {children}
    </div>
  )
}

export function Properties({ children }: { children: React.ReactNode }) {
  return (
    <div className="my-6">
      <ul
        role="list"
        className="m-0 max-w-[calc(theme(maxWidth.lg)-theme(spacing.8))] list-none divide-y divide-zinc-900/5 p-0 dark:divide-white/5"
      >
        {children}
      </ul>
    </div>
  )
}

export function Property({
  name,
  children,
  type,
}: {
  name: string
  children: React.ReactNode
  type?: string
}) {
  return (
    <li className="m-0 px-0 py-4 first:pt-0 last:pb-0">
      <dl className="m-0 flex flex-wrap items-center gap-x-3 gap-y-2">
        <dt className="sr-only">Name</dt>
        <dd>
          <code>{name}</code>
        </dd>
        {type && (
          <>
            <dt className="sr-only">Type</dt>
            <dd className="font-mono text-xs text-zinc-400 dark:text-zinc-500">
              {type}
            </dd>
          </>
        )}
        <dt className="sr-only">Description</dt>
        <dd className="w-full flex-none [&>:first-child]:mt-0 [&>:last-child]:mb-0">
          {children}
        </dd>
      </dl>
    </li>
  )
}<|MERGE_RESOLUTION|>--- conflicted
+++ resolved
@@ -7,12 +7,8 @@
 
 export const a = Link
 export { Button } from '@/components/Button'
-<<<<<<< HEAD
-export { CodeGroup, Code as code, Pre as pre } from '@/components/Code'
+export { CodeGroupAutoload, CodeGroup, Code as code, Pre as pre } from '@/components/Code'
 export { LanguageSpecificText } from '@/components/LanguageSpecificText'
-=======
-export { CodeGroupAutoload, CodeGroup, Code as code, Pre as pre } from '@/components/Code'
->>>>>>> 37a520ff
 
 export function wrapper({ children }: { children: React.ReactNode }) {
   return (
