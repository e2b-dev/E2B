import {
  useState,
  useCallback,
  useEffect,
} from 'react'
import useSWRMutation from 'swr/mutation'
import type { GetServerSideProps } from 'next'
import { createServerSupabaseClient } from '@supabase/auth-helpers-nextjs'
import {
  useUser,
  useSupabaseClient,
} from '@supabase/auth-helpers-react'

import Steps from 'components/Steps'
import SelectRepository from 'components/SelectRepository'
import { serverCreds } from 'db/credentials'
import { useGitHubClient } from 'hooks/useGitHubClient'
import { useRepositories } from 'hooks/useRepositories'
import { useLocalStorage } from 'hooks/useLocalStorage'
import useListenOnMessage from 'hooks/useListenOnMessage'
<<<<<<< HEAD
import { TemplateID } from 'state/template'
import { Creds } from 'hooks/useModelProviderArgs'
import { getDefaultModelConfig, getModelArgs, ModelConfig } from 'state/model'
=======
import { GitHubAccount } from 'utils/github'
>>>>>>> 93153628

export interface PostAgentBody {
  // ID of the installation of the GitHub App
  installationID: number
  // ID of the repository
  repositoryID: number
  // Title of the PR
  title: string
  // Default branch against which to create the PR
  defaultBranch: string
  // Initial prompt used as a body text for the PR (can be markdown)
  body: string
  // Owner of the repo (user or org)
  owner: string
  // Name of the repo
  repo: string
  // Name of the branch created for the PR
  branch: string
  // Commit message for the PR first empty commit
  commitMessage: string
  modelConfig: ModelConfig & { templateID: TemplateID }
}

const steps = [
  { name: 'Select Repository', status: 'current' },
  { name: 'Write Instructions', status: 'upcoming' },
  { name: 'Step 3', status: 'upcoming' },
]

export const getServerSideProps: GetServerSideProps = async (ctx) => {
  const supabase = createServerSupabaseClient(ctx, serverCreds)
  const {
    data: { session },
  } = await supabase.auth.getSession()

  if (!session) {
    return {
      redirect: {
        destination: '/agent/smol-developer',
        permanent: false,
      },
    }
  }

  return { props: {} }
}

export interface PostAgentResponse {
  issueID: number
  owner: string
  repo: string
  pullURL: string
  pullNumber: number
}

async function handlePostAgent(url: string, { arg }: { arg: PostAgentBody }) {
  const response = await fetch(url, {
    method: 'POST',
    body: JSON.stringify(arg),
    headers: {
      'Content-Type': 'application/json',
    },
  })
  return await response.json() as PostAgentResponse
}


function getSmolDevModelConfig(creds: Creds): ModelConfig & { templateID: TemplateID } {
  const templateID = TemplateID.SmolDeveloper
  const modelConfig = getDefaultModelConfig(templateID)
  return {
    name: modelConfig.name,
    provider: modelConfig.provider,
    args: getModelArgs(modelConfig, creds),
    prompt: [],
    templateID,
  }
}
function Setup() {
  const user = useUser()
  const supabaseClient = useSupabaseClient()
  const [accessToken, setAccessToken] = useLocalStorage<string | undefined>('gh_access_token', undefined)
  const github = useGitHubClient(accessToken)
  const [githubAccounts, setGitHubAccounts] = useState<GitHubAccount[]>([])
  const [currentStep, setCurrentStep] = useState(0)
  const [selectedRepository, setSelectedRepository] = useState<any | undefined>()
  const { repos, refetch } = useRepositories(github)

  const handleMessageEvent = useCallback((event: MessageEvent) => {
    if (event.data.accessToken) {
      setAccessToken(event.data.accessToken)
    } else if (event.data.installationID) {
      refetch()
    }
  }, [refetch, setAccessToken])
  useListenOnMessage(handleMessageEvent)

  const {
    trigger: createAgent,
  } = useSWRMutation('/api/agent', handlePostAgent)

  // async function deployAgent() {
  //   if (!selectedRepo) return
  //   console.log('selectedRepo', selectedRepo)


  //   return
  //   await createAgent({
  //     defaultBranch: selectedRepo.defaultBranch,
  //     installationID: selectedRepo.installationID,
  //     owner: selectedRepo.owner,
  //     repo: selectedRepo.repo,
  //     repositoryID: selectedRepo.repositoryID,
  //     title,
  //     branch,
  //     body,
  //     commitMessage,
  //   })
  // }

  function handleRepoSelection(repo: any) {
    console.log('SELECTED REPO', repo)
    setSelectedRepository(repo)
    setCurrentStep(val => {
      const newVal = val + 1
      steps[val].status = 'complete'
      steps[newVal].status = 'current'
      return newVal
    })
  }

  async function signOut() {
    await supabaseClient.auth.signOut()
    location.reload()
  }

  useEffect(function getGitHubAccounts() {
    async function getAccounts() {
      if (!github) return
      const installations = await github.apps.listInstallationsForAuthenticatedUser()
      const accounts: GitHubAccount[] = []
      installations.data.installations.forEach(i => {
        if (i.account) {
          const ghAccType = (i.account as any)['type']
          const ghLogin = (i.account as any)['login']
          // Filter out user accounts that are not the current user (when a user has access to repos that aren't theirs)
          if (ghAccType === 'User' && ghLogin !== user?.user_metadata?.user_name) return
          accounts.push({ name: ghLogin, isOrg: ghAccType === 'Organization' })
        }
      })
      setGitHubAccounts(accounts)
    }
    getAccounts()
  }, [github, user])


  return (
    <div className="h-full flex flex-col items-center justify-start bg-gray-800 py-8 px-6">
      <div className="mb-4 w-full flex items-center justify-between">
        <span />
        <button
          className="text-sm font-semibold text-white"
          onClick={signOut}
        >
          Log out
        </button>
      </div>
      <div className="overflow-hidden flex-1 mx-auto w-full max-w-lg flex flex-col">
        <Steps steps={steps} />
        <div className="h-px bg-gray-700 my-8" />

        {currentStep === 0 ? (
          <SelectRepository
            repos={repos}
            onRepoSelection={handleRepoSelection}
            accessToken={accessToken}
            githubAccounts={githubAccounts}
          />
        ) : currentStep === 1 ? (
          <div>prompt</div>
        ) : currentStep === 2 ? (
          <div>keys + deploy</div>
        ) : null}
      </div>
    </div>
  )
}

export default Setup<|MERGE_RESOLUTION|>--- conflicted
+++ resolved
@@ -18,13 +18,10 @@
 import { useRepositories } from 'hooks/useRepositories'
 import { useLocalStorage } from 'hooks/useLocalStorage'
 import useListenOnMessage from 'hooks/useListenOnMessage'
-<<<<<<< HEAD
 import { TemplateID } from 'state/template'
 import { Creds } from 'hooks/useModelProviderArgs'
 import { getDefaultModelConfig, getModelArgs, ModelConfig } from 'state/model'
-=======
 import { GitHubAccount } from 'utils/github'
->>>>>>> 93153628
 
 export interface PostAgentBody {
   // ID of the installation of the GitHub App
