import type { GetServerSideProps } from 'next'
import { LayoutGrid, Plus } from 'lucide-react'
import { createServerSupabaseClient } from '@supabase/auth-helpers-nextjs'
import { useRouter } from 'next/router'
import { useSupabaseClient } from '@supabase/auth-helpers-react'

<<<<<<< HEAD
import { prisma, api_deployments } from 'src/db/prisma'
import { notEmpty } from 'src/utils/notEmpty'
import DeploymentEditor from 'src/components/Editor'
import { StoreProvider } from 'src/state/StoreProvider'
=======
import ItemList from 'components/ItemList'
import Text from 'components/Text'
import { prisma, projects } from 'db/prisma'
import Button from 'components/Button'
import { deploymentsTable, projectsTable } from 'db/tables'
import { Database } from 'db/supabase'
>>>>>>> 75efbe7f

export const getServerSideProps: GetServerSideProps<Props> = async (ctx) => {
  const supabase = createServerSupabaseClient(ctx)
  const {
    data: { session },
  } = await supabase.auth.getSession()

  if (!session) {
    return {
      redirect: {
        destination: '/sign',
        permanent: false,
      },
    }
  }

  const user = await prisma.auth_users.findUniqueOrThrow({
    where: {
      id: session.user.id,
    },
    include: {
      users_teams: {
        include: {
          teams: {
            include: {
              projects: true,
            },
          },
        },
      },
    },
  })

  const hasDefaultTeam = user?.users_teams.some(t => t.teams.is_default)
  if (!hasDefaultTeam) {
    // User is one of the old users without default team - create default team.
    const team = await prisma.teams.create({
      data: {
        name: session.user.email || session.user.id,
        is_default: true,
        users_teams: {
          create: {
            users: {
              connect: {
                id: session.user.id,
              }
            }
          }
        },
      },
      include: {
        projects: true,
      },
    })

    return {
      props: {
        projects: team.projects,
      }
    }
  }

  // Show projects from all teams.
  const projects = user.users_teams.flatMap(t => t.teams.projects)
  return {
    props: {
      projects,
    }
  }
}

interface Props {
  projects: projects[]
}

function Home({ projects }: Props) {
  const router = useRouter()

  const client = useSupabaseClient<Database>()

  async function handleDelete(id: string) {
    await client.from(deploymentsTable).delete().eq('project_id', id)
    await client.from(projectsTable).delete().eq('id', id)
    router.replace(router.asPath)
  }

  return (
    <div
      className="
      flex
      flex-1
      flex-col
      space-x-0
      space-y-4
      overflow-hidden
      p-8
      lg:flex-row
      lg:space-y-0
      lg:space-x-4
      lg:p-12
    "
    >
      <div className="flex items-start space-x-4 lg:justify-start justify-between">
        <div className="items-center flex space-x-2">
          <LayoutGrid size="30px" strokeWidth="1.5" />
          <Text
            size={Text.size.S1}
            text="Projects"
          />
        </div>

        <Button
          icon={<Plus size="16px" />}
          text="New"
          variant={Button.variant.Full}
          onClick={() => router.push('/new')}
        />
      </div>

      <div
        className="
        flex
        flex-1
        flex-col
        items-stretch
        overflow-hidden
        "
      >
        <div className="flex flex-1 justify-center overflow-hidden">
          <ItemList
            deleteItem={handleDelete}
            items={projects.map(i => ({
              ...i,
              title: i.name || i.id,
              path: '/[id]',
              type: 'Project',
              icon: <LayoutGrid size="22px" strokeWidth="1.7" />,
            }))}
          />
        </div>
      </div>
    </div>
  )
}

export default Home<|MERGE_RESOLUTION|>--- conflicted
+++ resolved
@@ -4,19 +4,12 @@
 import { useRouter } from 'next/router'
 import { useSupabaseClient } from '@supabase/auth-helpers-react'
 
-<<<<<<< HEAD
-import { prisma, api_deployments } from 'src/db/prisma'
-import { notEmpty } from 'src/utils/notEmpty'
-import DeploymentEditor from 'src/components/Editor'
-import { StoreProvider } from 'src/state/StoreProvider'
-=======
 import ItemList from 'components/ItemList'
 import Text from 'components/Text'
 import { prisma, projects } from 'db/prisma'
 import Button from 'components/Button'
 import { deploymentsTable, projectsTable } from 'db/tables'
 import { Database } from 'db/supabase'
->>>>>>> 75efbe7f
 
 export const getServerSideProps: GetServerSideProps<Props> = async (ctx) => {
   const supabase = createServerSupabaseClient(ctx)
