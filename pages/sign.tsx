import { useRouter } from 'next/router'
import { useUser } from '@supabase/auth-helpers-react'

<<<<<<< HEAD
import AuthForm from 'src/components/AuthForm'
import TitleLink from 'src/components/TitleLink'
import SpinnerIcon from 'src/components/icons/Spinner'
=======
import AuthForm from 'components/AuthForm'
import TitleLink from 'components/TitleLink'
import SpinnerIcon from 'components/Spinner'
>>>>>>> 75efbe7f

function SignIn() {
  const router = useRouter()
  const user = useUser()
  const isCreatingNewAccount = router.query.signup === 'true'

  return (
    <div className="flex flex-1 bg-slate-100">
      {user && (
        <div
          className="
          flex
          flex-1
          items-center
          justify-center
        "
        >
          <SpinnerIcon className="text-slate-400" />
        </div>
      )}
      {!user && (
        <div
          className="
            m-auto
            flex
            flex-col
            items-center
            space-y-4
            rounded-lg
          "
        >
          {!isCreatingNewAccount && (
            <>
              <AuthForm authType={AuthForm.type.SignIn} />
              <TitleLink
                size={TitleLink.size.S3}
                title="Create a new account"
                href={{
                  pathname: router.pathname,
                  query: {
                    signup: 'true',
                  },
                }}
                shallow
              />
            </>
          )}
          {isCreatingNewAccount && (
            <>
              <AuthForm authType={AuthForm.type.SignUp} />
              <TitleLink
                size={TitleLink.size.S3}
                title="Sign in with an existing account"
                href={{
                  pathname: router.pathname,
                }}
                shallow
              />
            </>
          )}
        </div>
      )}
    </div>
  )
}

export default SignIn<|MERGE_RESOLUTION|>--- conflicted
+++ resolved
@@ -1,15 +1,9 @@
 import { useRouter } from 'next/router'
 import { useUser } from '@supabase/auth-helpers-react'
 
-<<<<<<< HEAD
-import AuthForm from 'src/components/AuthForm'
-import TitleLink from 'src/components/TitleLink'
-import SpinnerIcon from 'src/components/icons/Spinner'
-=======
 import AuthForm from 'components/AuthForm'
 import TitleLink from 'components/TitleLink'
 import SpinnerIcon from 'components/Spinner'
->>>>>>> 75efbe7f
 
 function SignIn() {
   const router = useRouter()
