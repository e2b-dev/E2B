--- conflicted
+++ resolved
@@ -3,14 +3,38 @@
 </p>
 
 
+
 <h1 align="center">
+  E2B SDK
   E2B SDK
 </h1>
 
 <!---
+<!---
 <h3 align="center">
   SDK made to control the E2B Sandboxes - secure cloud environments for running LLM-generated code
+  SDK made to control the E2B Sandboxes - secure cloud environments for running LLM-generated code
 </h3>
+--->
+The E2B SDK is made to control the E2B Sandboxes - secure cloud environments for running LLM-generated code. The SDK lets you give your AI app a custom code interpreter.
+
+- ✔️ Works with any LLM and AI framework (see [Cookbook](https://github.com/e2b-dev/e2b-cookbook/tree/main) for examples)
+- ✔️ Supports streaming content like charts and stdout, stderr
+- ✔️ Python & JS SDK
+- ✔️ Runs on serverless and edge functions
+- ✔️ Runs AI-generated code in secure sandboxed environments
+- ✔️ 100% open source (including [infrastructure](https://github.com/e2b-dev/infra))
+
+
+##### 💻 Supported language runtimes
+- ✔️ Python
+- [(Beta)](https://e2b.dev/docs/guide/beta-code-interpreter-language-runtimes) JavaScript, R, Java
+
+
+<!---
+<img width="100%" src="/readme-assets/preview.png" alt="Cover image">
+
+--->
 --->
 The E2B SDK is made to control the E2B Sandboxes - secure cloud environments for running LLM-generated code. The SDK lets you give your AI app a custom code interpreter.
 
@@ -43,7 +67,6 @@
   </a>
 </h4>
 
-<<<<<<< HEAD
 <!---
 <!---
 <img width="100%" src="/readme-assets/preview.png" alt="Cover image">
@@ -77,35 +100,6 @@
 </div align='center'>
 
 
-=======
----
-### What is E2B?
-
-[E2B](https://www.e2b.dev/) is an open-source runtime for running AI-generated code in secure cloud Sandboxes. It's tailor-made for agentic & AI use cases.
-
-<!---
-<h4 align="center">
-  <a href="https://e2b.dev/docs">Docs</a> |
-  <a href="https://e2b.dev">Website</a> |
-  <a href="https://discord.gg/U7KEcGErtQ">Discord</a> |
-  <a href="https://twitter.com/e2b_dev">Twitter</a>
-</h4>
---->
-
-
-<div align='center'>
-<!-- <a href="https://e2b.dev/docs" target="_blank">
-<img src="https://img.shields.io/badge/docs-%2300acee.svg?color=143D52&style=for-the-badge&logo=x&logoColor=white" alt=docs style="margin-bottom: 5px;"/></a>  -->
-<a href="https://twitter.com/e2b_dev" target="_blank">
-<img src="https://img.shields.io/badge/x (twitter)-%2300acee.svg?color=000000&style=for-the-badge&logo=x&logoColor=white" alt=linkedin style="margin-bottom: 5px;"/></a> 
-<a href="https://discord.com/invite/U7KEcGErtQ" target="_blank">
-<img src="https://img.shields.io/badge/discord -%2300acee.svg?color=143D52&style=for-the-badge&logo=discord&logoColor=white" alt=discord style="margin-bottom: 5px;"/></a> 
-<a href="https://www.linkedin.com/company/e2b-dev/" target="_blank">
-<img src="https://img.shields.io/badge/linkedin-%2300acee.svg?color=000000&style=for-the-badge&logo=linkedin&logoColor=white" alt=linkedin style="margin-bottom: 5px;"/></a> 
-</div align='center'>
-
-
->>>>>>> 29c4acc4
 ### E2B Sandbox
 E2B Sandbox is a secure cloud environment that allows AI agents and apps. You can run multiple instances of Sandboxes, and have long-running sessions. Inside the Sandboxes, LLMs can use the same tools as humans do, e.g.:
 
@@ -115,7 +109,6 @@
 - Coding tools like linters, autocomplete, "go-to defintion"
 - Audio & video editing
 
-<<<<<<< HEAD
 
 <h1 align="center">
   Start with E2B SDK
@@ -134,13 +127,6 @@
 - [(Beta)](https://e2b.dev/docs/guide/beta-code-interpreter-language-runtimes) JavaScript, R, Java
 
 ---
-=======
-
-<h1 align="center">
-  Start with E2B SDK
-</h1>
-
->>>>>>> 29c4acc4
 
 ### 1. Install SDK
 
@@ -184,6 +170,21 @@
 Dive depeer and check out the [JavaScript/TypeScript](https://e2b.dev/docs/hello-world/js) and [Python](https://e2b.dev/docs/hello-world/py) "Hello World" guides to learn how to connect code interpreter LLMs.
 
 > Please visit [documentation](https://e2b.dev/docs) to get started.
+**Python**
+```py
+from e2b_code_interpreter import CodeInterpreter
+
+with CodeInterpreter() as sandbox:
+    sandbox.notebook.exec_cell("x = 1")
+
+    execution = sandbox.notebook.exec_cell("x+=1; x")
+    print(execution.text)  # outputs 2
+```
+
+### 3. Hello World guides
+Dive depeer and check out the [JavaScript/TypeScript](https://e2b.dev/docs/hello-world/js) and [Python](https://e2b.dev/docs/hello-world/py) "Hello World" guides to learn how to connect code interpreter LLMs.
+
+> Please visit [documentation](https://e2b.dev/docs) to get started.
 
 ## Repository Structure
 
