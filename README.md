<h1 align="center">
  <img width="200" src="docs-assets/logoname-black.svg#gh-light-mode-only" alt="e2b">
  <img width="200" src="docs-assets/logoname-white.svg#gh-dark-mode-only" alt="e2b">
</h1>

<p align="center">Open-source platform for building AI-powered virtual software developers</p>

<h4 align="center">
  <a href="https://e2b.dev">Website</a> |
  <a href="https://discord.gg/U7KEcGErtQ">Discord</a> |
  <a href="https://twitter.com/e2b_dev">Twitter</a>
</h4>

<h4 align="center">
  <a href="https://discord.gg/U7KEcGErtQ">
    <img src="https://img.shields.io/badge/chat-on%20Discord-blue" alt="Discord community server" />
  </a>
  <a href="https://twitter.com/e2b_dev">
    <img src="https://img.shields.io/twitter/follow/infisical?label=Follow" alt="e2b Twitter" />
  </a>
</h4>

![e2b-editor](docs-assets/preview.gif)

[e2b](https://e2b.dev) or etob (*english2bits*) allows you to create & deploy virtual software developers. These virtual developers are powered by specialized AI agents that build software based on your instructions and can use tools.

Agents operate in our own secure sandboxed cloud environments that's powered by [Firecracker](https://github.com/firecracker-microvm/firecracker/).

e2b currently supports building only REST servers in Node.js. Specifically using the [Express](https://expressjs.com/) framework. We'll support more use-cases with time.

# 🚀 Get started
We're working on the cloud-hosted version. In the meantime, the fastest way try out e2b is to run it locally via Docker.

## 🐳 Start e2b with Docker
You will need:
- [OpenAI API key](https://platform.openai.com/account/api-keys) (support for more and custom models coming soon)
- Docker
- Node.js *16+*
- Free ports 3000 (Next.js app), 54321 (Supabase API Gateway), 54322 (Supabase Database)

To start e2b run:
```
npm start
```

Then open page on [http://localhost:3000](http://localhost:3000).

`npm start` starts local Supabase in the background - to stop it you have to run `npm run stop`.

## 💻 Development setup
For developing with hot reloading and contributing to the project you may want to run the app locally without Docker (`npm start` command).

[Follow these steps](DEVELOPMENT_SETUP.md) to set it up.

# Features
## 🛠 Bring your own X
While e2b will offer the "batteries-included" solution, our goal is to let users:
- **BYOM** - Bring Your Own Model
- **BYOP** - Bring Your Own Prompt
- **BYOT** - Bring Your Own Tools

## 🤖 Supported models and model hosting providers
- [x] [OpenAI](https://openai.com/)
  - [x] GPT-4
  - [x] GTP-3.5
- [x] [Anthropic](https://anthropic.com/)
  - [x] Claude v1.3
  - [x] Claude Instant v1
<<<<<<< HEAD
- [x] [Replicate](https://replicate.com/) 🚧
- [ ] [HuggingFace](https://huggingface.co/) 🚧
  - [x] Inference API
  - [ ] Inference Endpoints
=======
- [x] [Replicate](https://replicate.com/)
- [x] [HuggingFace](https://huggingface.co/)
  - [x] Inference API
  - [x] Inference Endpoints
>>>>>>> 56d3b0c1
- [ ] [Banana](https://www.banana.dev/) 🚧

### **Model or model hosting provider you like isn't supported?**

👉 Please open the ["New model request" issue](https://github.com/e2b-dev/e2b/issues/new?assignees=&labels=new+model+request&template=new-model-request.md&title=) 👈

👉 Or open a PR and [start contributing](./CONTRIBUTING.md#🤖-adding-a-new-model-provider) 👈

## 👀 Early demos
- [AI Agent using coding tools](https://twitter.com/mlejva/status/1636103084802822151)
- [Build your custom "Just-In-Time" UI](https://twitter.com/mlejva/status/1641151421830529042)
- [Agent coded a full Stripe customer checkout by following a technical spec provided by user](https://twitter.com/mlejva/status/1641072535163875330)

# ℹ️ Community & Support
- [Discord](https://discord.gg/U7KEcGErtQ) - live discussion and support
- [GitHub issues](https://github.com/e2b-dev/e2b/issues) - for reporting bugs
- [Twitter](https://twitter.com/e2b_dev) - to stay up to date

# 🤝 Contributing
We welcome any contributions! If you want to contribute to the project check out the [contibution guide](CONTRIBUTING.md) and join our [Discord](https://discord.gg/dSBY3ms2Qr).

# 📆 Short-term Roadmap
1. ✅ ~~Make sure people can run e2b locally without issues and the DX is smooth.~~
1. 🚧 Add support for more models.
    - ✅ ~~OpenAI~~
    - ✅ ~~Anthropic~~
    - Model hosting providers:
<<<<<<< HEAD
      - ✅ Replicate
      - Hugging Face
=======
      - ✅ ~~Replicate~~
      - ✅ ~~Hugging Face Inference API~~
      - ✅ ~~Hugging Face Inference Endpoints~~
>>>>>>> 56d3b0c1
      - Banana
      - Paperspace
1. Improve agent's reliability and quality of output.
1. Improve the feedback loop (UX/UI) between the developer and agents.
1. Improve agent's understanding of the context based on the instructions.
1. Deployable agents.
1. Support more tools and 3rd party integraitons that agents can use.
1. ✅ ~~Let users edit prompts.~~
1. Let users customize tools and build custom workflows for the agent.
1. Release cloud version.<|MERGE_RESOLUTION|>--- conflicted
+++ resolved
@@ -66,17 +66,10 @@
 - [x] [Anthropic](https://anthropic.com/)
   - [x] Claude v1.3
   - [x] Claude Instant v1
-<<<<<<< HEAD
-- [x] [Replicate](https://replicate.com/) 🚧
-- [ ] [HuggingFace](https://huggingface.co/) 🚧
-  - [x] Inference API
-  - [ ] Inference Endpoints
-=======
 - [x] [Replicate](https://replicate.com/)
 - [x] [HuggingFace](https://huggingface.co/)
   - [x] Inference API
   - [x] Inference Endpoints
->>>>>>> 56d3b0c1
 - [ ] [Banana](https://www.banana.dev/) 🚧
 
 ### **Model or model hosting provider you like isn't supported?**
@@ -104,14 +97,9 @@
     - ✅ ~~OpenAI~~
     - ✅ ~~Anthropic~~
     - Model hosting providers:
-<<<<<<< HEAD
-      - ✅ Replicate
-      - Hugging Face
-=======
       - ✅ ~~Replicate~~
       - ✅ ~~Hugging Face Inference API~~
       - ✅ ~~Hugging Face Inference Endpoints~~
->>>>>>> 56d3b0c1
       - Banana
       - Paperspace
 1. Improve agent's reliability and quality of output.
