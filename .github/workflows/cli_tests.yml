name: Test CLI

on:
  workflow_call:
    secrets:
      E2B_API_KEY:
        required: true
  pull_request:
    branches:
      - main

permissions:
  contents: read

jobs:
  test:
<<<<<<< HEAD
    defaults:
      run:
        working-directory: ./packages/cli
        shell: bash
    name: CLI - Build (${{ matrix.os }})
    strategy:
      matrix:
        os: [ubuntu-22.04, windows-latest]
    runs-on: ${{ matrix.os }}
=======
    name: CLI - Build
    runs-on: ubuntu-22.04
>>>>>>> 98d2c8c0
    steps:
      - name: Checkout repository
        uses: actions/checkout@v4

      - name: Parse .tool-versions
        uses: wistia/parse-tool-versions@v2.1.1
        with:
          filename: '.tool-versions'
          uppercase: 'true'
          prefix: 'tool_version_'

      - name: Install pnpm
        uses: pnpm/action-setup@v4
        with:
          version: '${{ env.TOOL_VERSION_PNPM }}'

      - name: Setup Node
        uses: actions/setup-node@v3
        with:
          node-version: '${{ env.TOOL_VERSION_NODEJS }}'
          registry-url: 'https://registry.npmjs.org'
          cache: pnpm
          cache-dependency-path: pnpm-lock.yaml

      - name: Configure pnpm
        run: |
          pnpm config set auto-install-peers true

      - name: Install dependencies
        run: pnpm install --frozen-lockfile

      - name: Build the SDK (pre-requisite for the tests)
        run: pnpm build
        working-directory: ./packages/js-sdk

      - name: Build the CLI
        run: pnpm build
        working-directory: ./packages/cli

      - name: Run tests
        run: pnpm test
        working-directory: ./packages/cli
        env:
          E2B_API_KEY: ${{ secrets.E2B_API_KEY }}<|MERGE_RESOLUTION|>--- conflicted
+++ resolved
@@ -14,7 +14,6 @@
 
 jobs:
   test:
-<<<<<<< HEAD
     defaults:
       run:
         working-directory: ./packages/cli
@@ -24,10 +23,6 @@
       matrix:
         os: [ubuntu-22.04, windows-latest]
     runs-on: ${{ matrix.os }}
-=======
-    name: CLI - Build
-    runs-on: ubuntu-22.04
->>>>>>> 98d2c8c0
     steps:
       - name: Checkout repository
         uses: actions/checkout@v4
