name: Publish Packages

on:
  workflow_call:
    secrets:
      E2B_API_KEY:
        required: true
      NPM_TOKEN:
        required: true
      PYPI_TOKEN:
        required: true

permissions:
  contents: write

jobs:
  test:
    name: Build and test SDK
    runs-on: ubuntu-22.04
    steps:
      - uses: actions/create-github-app-token@v1
        id: app-token
        with:
          app-id: ${{ vars.VERSION_BUMPER_APPID }}
          private-key: ${{ secrets.VERSION_BUMPER_SECRET }}

      - name: Checkout Repo
        uses: actions/checkout@v3
        with:
          token: ${{ steps.app-token.outputs.token }}

      - name: Set up Python
        uses: actions/setup-python@v4
        with:
          python-version: '3.9'

      - name: Install and configure Poetry
        uses: snok/install-poetry@v1
        with:
          version: 1.5.1
          virtualenvs-create: true
          virtualenvs-in-project: true
          installer-parallel: true

      - uses: pnpm/action-setup@v3
        with:
          version: 9.5

      - name: Setup Node.js 18
        uses: actions/setup-node@v3
        with:
          node-version: '18.x'
          cache: pnpm

      - name: Configure pnpm
        run: |
          pnpm config set auto-install-peers true
          pnpm config set exclude-links-from-lockfile true

      - name: Install dependencies
        run: pnpm install --frozen-lockfile

      - name: Create new versions
        run: pnpm run version
        env:
          GITHUB_TOKEN: ${{ secrets.GITHUB_TOKEN }}

      - name: Release new versions
        uses: changesets/action@v1
        with:
          publish: pnpm run publish
          createGithubReleases: true
        env:
          GITHUB_TOKEN: ${{ secrets.GITHUB_TOKEN }}
          NPM_TOKEN: ${{ secrets.NPM_TOKEN }}
          PYPI_TOKEN: ${{ secrets.PYPI_TOKEN }}

      - name: Generate SDK reference
        id: sdk-ref
        run: pnpm run --recursive generate-ref

<<<<<<< HEAD
=======
      - name: Clone Remote Code Interpreter SDK reference
        run: |
          git clone --depth 1 --filter=blob:none --sparse https://github.com/e2b-dev/code-interpreter -b generate-api-reference-for-code-interpreter-sdk-e2b-1235
          cd code-interpreter
          git sparse-checkout set sdk-reference
          cp -r sdk-reference/* ../apps/web/src/app/\(docs\)/docs/sdk-reference/
          cd ..
          rm -rf code-interpreter

      - name: Clone Remote Desktop SDK reference
        run: |
          git clone --depth 1 --filter=blob:none --sparse https://github.com/e2b-dev/desktop -b generate-api-reference-for-desktop-sdk-e2b-1236
          cd desktop
          git sparse-checkout set sdk-reference
          cp -r sdk-reference/* ../apps/web/src/app/\(docs\)/docs/sdk-reference/
          cd ..
          rm -rf desktop

>>>>>>> 4f6563c2
      - name: Show docs file structure
        run: |
          if [ -d "./sdk-reference" ]; then
            tree ./sdk-reference
          else
            echo "sdk-reference directory does not exist"
          fi

      - name: Update lock file
        run: pnpm i --no-link --no-frozen-lockfile

      - name: Commit new versions
        run: |
          git config user.name "github-actions[bot]"
          git config user.email "github-actions[bot]@users.noreply.github.com"
          git add apps/web/src/app/\(docs\)/docs/sdk-reference 
          git commit -am "[skip ci] Release new versions" || exit 0
          git push
        env:
          GITHUB_TOKEN: ${{ secrets.GITHUB_TOKEN }}<|MERGE_RESOLUTION|>--- conflicted
+++ resolved
@@ -79,8 +79,6 @@
         id: sdk-ref
         run: pnpm run --recursive generate-ref
 
-<<<<<<< HEAD
-=======
       - name: Clone Remote Code Interpreter SDK reference
         run: |
           git clone --depth 1 --filter=blob:none --sparse https://github.com/e2b-dev/code-interpreter -b generate-api-reference-for-code-interpreter-sdk-e2b-1235
@@ -99,7 +97,6 @@
           cd ..
           rm -rf desktop
 
->>>>>>> 4f6563c2
       - name: Show docs file structure
         run: |
           if [ -d "./sdk-reference" ]; then
