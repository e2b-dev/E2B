terraform {
  required_version = ">= 1.5.0, < 1.6.0"
  backend "gcs" {
    prefix = "terraform/orchestration/state"
  }
  required_providers {
    docker = {
      source  = "kreuzwerker/docker"
      version = "3.0.2"
    }
    google = {
      source  = "hashicorp/google"
      version = "5.6.0"
    }
    google-beta = {
      source  = "hashicorp/google-beta"
      version = "5.6.0"
    }
    cloudflare = {
      source  = "cloudflare/cloudflare"
      version = "4.19.0"
    }
    nomad = {
      source  = "hashicorp/nomad"
      version = "2.1.0"
    }
    consul = {
      source  = "hashicorp/consul"
      version = "2.20.0"
    }
    github = {
      source  = "integrations/github"
      version = "5.42.0"
    }
    random = {
      source  = "hashicorp/random"
      version = "3.5.1"
    }
  }
}

data "google_client_config" "default" {}

provider "docker" {
  registry_auth {
    address  = "${var.gcp_region}-docker.pkg.dev"
    username = "oauth2accesstoken"
    password = data.google_client_config.default.access_token
  }
}

provider "google-beta" {
  project = var.gcp_project_id
  region  = var.gcp_region
  zone    = var.gcp_zone
}

provider "google" {
  project = var.gcp_project_id
  region  = var.gcp_region
  zone    = var.gcp_zone
}


module "init" {
  source = "./packages/init"

  labels = var.labels
  prefix = var.prefix
}

module "buckets" {
  source = "./packages/buckets"

  gcp_service_account_email = module.init.service_account_email
  gcp_project_id            = var.gcp_project_id
  gcp_region                = var.gcp_region

  labels = var.labels
}

module "fc_envs_disk" {
  source = "./packages/fc-envs-disk"

  gcp_zone          = var.gcp_zone
  fc_envs_disk_size = var.fc_envs_disk_size

  labels = var.labels
  prefix = var.prefix
}

module "github_tf" {
  source = "./github-tf"

  gcp_project_id = var.gcp_project_id
  gcp_region     = var.gcp_region
  gcp_zone       = var.gcp_zone

  github_organization = var.github_organization
  github_repository   = var.github_repository

  domain_name            = var.domain_name
  terraform_state_bucket = var.terraform_state_bucket
  kernel_bucket          = module.buckets.fc_kernels_bucket_name
  fc_versions_bucket     = module.buckets.fc_versions_bucket_name

  prefix = var.prefix
}

module "cluster" {
  source = "./packages/cluster"

  gcp_project_id             = var.gcp_project_id
  gcp_region                 = var.gcp_region
  google_service_account_key = module.init.google_service_account_key

  server_cluster_size = var.server_cluster_size
  client_cluster_size = var.client_cluster_size

  server_machine_type = var.server_machine_type
  client_machine_type = var.client_machine_type

  logs_health_proxy_port = var.logs_health_proxy_port
  logs_proxy_port        = var.logs_proxy_port

  client_proxy_health_port     = var.client_proxy_health_port
  client_proxy_port            = var.client_proxy_port
  api_port                     = var.api_port
  docker_reverse_proxy_port    = var.docker_reverse_proxy_port
  google_service_account_email = module.init.service_account_email
  domain_name                  = var.domain_name

  fc_envs_disk_name           = module.fc_envs_disk.disk_name
  docker_contexts_bucket_name = module.buckets.envs_docker_context_bucket_name
  cluster_setup_bucket_name   = module.buckets.cluster_setup_bucket_name
  fc_env_pipeline_bucket_name = module.buckets.fc_env_pipeline_bucket_name
  fc_kernels_bucket_name      = module.buckets.fc_kernels_bucket_name
  fc_versions_bucket_name     = module.buckets.fc_versions_bucket_name

  consul_acl_token_secret = module.init.consul_acl_token_secret
  nomad_acl_token_secret  = module.init.nomad_acl_token_secret

  labels = var.labels
  prefix = var.prefix
}

module "api" {
  source = "./packages/api"

  gcp_project_id = var.gcp_project_id
  gcp_region     = var.gcp_region

  google_service_account_email  = module.init.service_account_email
  orchestration_repository_name = module.init.orchestration_repository_name

  labels = var.labels
  prefix = var.prefix
}

module "docker_reverse_proxy" {
  source = "./packages/docker-reverse-proxy"

  gcp_project_id = var.gcp_project_id
  gcp_region     = var.gcp_region

  custom_envs_repository_name   = module.api.custom_envs_repository_name
  orchestration_repository_name = module.init.orchestration_repository_name

  labels = var.labels
  prefix = var.prefix
}

module "nomad" {
  source = "./packages/nomad"

  gcp_project_id = var.gcp_project_id
  gcp_region     = var.gcp_region
  gcp_zone       = var.gcp_zone

  consul_acl_token_secret = module.init.consul_acl_token_secret
  nomad_acl_token_secret  = module.init.nomad_acl_token_secret

  # API
  logs_proxy_address                        = "http://${module.cluster.logs_proxy_ip}"
  api_port                                  = var.api_port
  environment                               = var.environment
  docker_contexts_bucket_name               = module.buckets.envs_docker_context_bucket_name
  google_service_account_key                = module.init.google_service_account_key
  api_docker_image_digest                   = module.api.api_docker_image_digest
  api_secret                                = module.api.api_secret
  custom_envs_repository_name               = module.api.custom_envs_repository_name
  postgres_connection_string_secret_name    = module.api.postgres_connection_string_secret_name
  posthog_api_key_secret_name               = module.api.posthog_api_key_secret_name
  analytics_collector_host_secret_name      = module.init.analytics_collector_host_secret_name
  analytics_collector_api_token_secret_name = module.init.analytics_collector_api_token_secret_name

  # Proxies
  client_cluster_size = var.client_cluster_size

  session_proxy_service_name = var.session_proxy_service_name
  session_proxy_port         = var.session_proxy_port

  client_proxy_port        = var.client_proxy_port
  client_proxy_health_port = var.client_proxy_health_port

  domain_name = var.domain_name

  # Telemetry
  logs_health_proxy_port = var.logs_health_proxy_port
  logs_proxy_port        = var.logs_proxy_port

  grafana_api_key_secret_name          = module.init.grafana_api_key_secret_name
  grafana_logs_endpoint_secret_name    = module.init.grafana_logs_endpoint_secret_name
  grafana_logs_username_secret_name    = module.init.grafana_logs_username_secret_name
  grafana_metrics_endpoint_secret_name = module.init.grafana_metrics_endpoint_secret_name
  grafana_metrics_username_secret_name = module.init.grafana_metrics_username_secret_name
  grafana_traces_endpoint_secret_name  = module.init.grafana_traces_endpoint_secret_name
  grafana_traces_username_secret_name  = module.init.grafana_traces_username_secret_name

<<<<<<< HEAD
  # Logs
  loki_bucket_name  = module.buckets.loki_bucket_name
  loki_service_port = var.loki_service_port
=======
  # Docker reverse proxy
  docker_reverse_proxy_image_digest        = module.docker_reverse_proxy.docker_reverse_proxy_image_digest
  docker_reverse_proxy_port                = var.docker_reverse_proxy_port
  docker_reverse_proxy_service_account_key = module.docker_reverse_proxy.docker_reverse_proxy_service_account_key
>>>>>>> e3ba743f
}<|MERGE_RESOLUTION|>--- conflicted
+++ resolved
@@ -217,14 +217,12 @@
   grafana_traces_endpoint_secret_name  = module.init.grafana_traces_endpoint_secret_name
   grafana_traces_username_secret_name  = module.init.grafana_traces_username_secret_name
 
-<<<<<<< HEAD
   # Logs
   loki_bucket_name  = module.buckets.loki_bucket_name
   loki_service_port = var.loki_service_port
-=======
+
   # Docker reverse proxy
   docker_reverse_proxy_image_digest        = module.docker_reverse_proxy.docker_reverse_proxy_image_digest
   docker_reverse_proxy_port                = var.docker_reverse_proxy_port
   docker_reverse_proxy_service_account_key = module.docker_reverse_proxy.docker_reverse_proxy_service_account_key
->>>>>>> e3ba743f
 }