import os
import uuid

from deployment import Deployment
from typing import Dict, List
from flask import Flask, abort, request
from flask_cors import CORS

<<<<<<< HEAD
from session.env import EnvVar
from codegen import generate_req_handler
=======
from codegen.env import EnvVar

# from codegen import generate_req_handler
from codegen import Codegen
from codegen.tools.playground import create_playground_tools
>>>>>>> 26ccfbd0
from database import Database, DeploymentState


url = os.environ.get("SUPABASE_URL")
key = os.environ.get("SUPABASE_KEY")

db = Database(url, key)

app = Flask(__name__)
CORS(app)


def dump(obj):
    for attr in dir(obj):
        print("obj.%s = %r" % (attr, getattr(obj, attr)))


def replace_file_content(fp_in: str, fp_out: str, pairs: Dict[str, str]) -> None:
    with open(fp_in, "rt") as fin:
        with open(fp_out, "wt") as fout:
            for line in fin:
                for old, new in pairs.items():
                    if old in line:
                        line = line.replace(old, new)
                fout.write(line)


@app.route("/health", methods=["GET"])
def health():
    return "OK"


@app.route("/generate", methods=["POST"])
def generate():
    body = request.json

    if body is None:
        abort(400)

    run_id = str(uuid.uuid4())
    project_id = body["projectID"]
    route_id = body["routeID"]
    blocks = body["blocks"]
    method = body["method"]
    route = body["route"]
    envs: List[EnvVar] = body["envs"]

    request_body_blocks = [
        block for block in blocks if block.get("type") == "RequestBody"
    ]
    request_body_template = (
        request_body_blocks[0]["prompt"] if len(request_body_blocks) > 0 else None
    )

    playground_tools, playground = create_playground_tools(
        envs=envs,
        route=route,
        method=method,
        request_body_template=request_body_template,
    )

<<<<<<< HEAD
    db.update_state(run_id=run_id, state=DeploymentState.Deploying)

    code = js_code.strip("`").strip()

    # Convert envs to the env vars string that looks like this:
    # KEY_1 = VALUE_1
    # KEY_2 = VALUE_2
    envs_str = ""
    for env in envs:
        if env["key"]:
            envs_str += f'{env["key"]} = "{env["value"]}"\n'

    deployment = Deployment()

    deployment.deploy(project_id=project_id,)

    db.update_state(run_id=run_id, state=DeploymentState.Finished)
    db.update_url(run_id=run_id, url=api_url)

    # TODO: Report back the URL of deployed API
=======
    cg = Codegen.from_playground_tools(playground_tools)
    cg.generate(
        route=route,
        envs=envs,
        method=method,
        blocks=blocks,
    )

    playground.close()

>>>>>>> 26ccfbd0
    return {
        "code": "",
        "prompt": "",
        "url": "",
    }

    ##################

    # db.create_deployment(run_id=run_id, project_id=project_id, route_id=route_id)

    # final_prompt, js_code = generate_req_handler(
    #     db=db,
    #     run_id=run_id,
    #     blocks=blocks,
    #     method=method,
    #     route=route,
    #     envs=envs,
    # )

    # db.update_state(run_id=run_id, state=DeploymentState.Deploying)

    # cf_worker_dir_path = (
    #     os.path.abspath(os.path.dirname(__file__)) + "/cf-worker-template"
    # )
    # index_js_path = cf_worker_dir_path + "/index.js"
    # wrangler_template_path = cf_worker_dir_path + "/wrangler.template.toml"
    # wrangler_path = cf_worker_dir_path + "/wrangler.toml"

    # # TODO: Inject code to cf-worker-template/index.js
    # code = js_code.strip("`").strip()
    # with open(index_js_path, "w") as file:
    #     file.write(code)

    # # Convert envs to the env vars string that looks like this:
    # # KEY_1 = VALUE_1
    # # KEY_2 = VALUE_2
    # envs_str = ""
    # for env in envs:
    #     if env["key"]:
    #         envs_str += f'{env["key"]} = "{env["value"]}"\n'
    # # TODO: Update name in cf-worker-template/wrangler.template.toml
    # replace_file_content(
    #     wrangler_template_path,
    #     wrangler_path,
    #     {"<NAME>": f'"{project_id}"', "<VARS>": envs_str},
    # )

    # # TODO: Call npm run deploy
    # cmd = ["npm", "run", "deploy", "--prefix", cf_worker_dir_path]
    # with subprocess.Popen(cmd, stdout=subprocess.PIPE) as proc:
    #     print(proc.stdout.read().decode())

    # db.update_state(run_id=run_id, state=DeploymentState.Finished)

    # api_url = f"https://{project_id}.devbook.workers.dev"
    # db.update_url(run_id=run_id, url=api_url)

    # # TODO: Report back the URL of deployed API
    # return {
    #     "code": js_code.strip("`").strip(),
    #     "prompt": final_prompt,
    #     "url": api_url,
    # }


if __name__ == "__main__":
    app.run(debug=True, host="0.0.0.0", port=int(os.environ.get("PORT", 8080)))<|MERGE_RESOLUTION|>--- conflicted
+++ resolved
@@ -1,21 +1,15 @@
 import os
 import uuid
 
-from deployment import Deployment
+from session.env import EnvVar
+
 from typing import Dict, List
 from flask import Flask, abort, request
 from flask_cors import CORS
 
-<<<<<<< HEAD
-from session.env import EnvVar
-from codegen import generate_req_handler
-=======
-from codegen.env import EnvVar
-
 # from codegen import generate_req_handler
 from codegen import Codegen
 from codegen.tools.playground import create_playground_tools
->>>>>>> 26ccfbd0
 from database import Database, DeploymentState
 
 
@@ -77,28 +71,6 @@
         request_body_template=request_body_template,
     )
 
-<<<<<<< HEAD
-    db.update_state(run_id=run_id, state=DeploymentState.Deploying)
-
-    code = js_code.strip("`").strip()
-
-    # Convert envs to the env vars string that looks like this:
-    # KEY_1 = VALUE_1
-    # KEY_2 = VALUE_2
-    envs_str = ""
-    for env in envs:
-        if env["key"]:
-            envs_str += f'{env["key"]} = "{env["value"]}"\n'
-
-    deployment = Deployment()
-
-    deployment.deploy(project_id=project_id,)
-
-    db.update_state(run_id=run_id, state=DeploymentState.Finished)
-    db.update_url(run_id=run_id, url=api_url)
-
-    # TODO: Report back the URL of deployed API
-=======
     cg = Codegen.from_playground_tools(playground_tools)
     cg.generate(
         route=route,
@@ -109,7 +81,6 @@
 
     playground.close()
 
->>>>>>> 26ccfbd0
     return {
         "code": "",
         "prompt": "",
