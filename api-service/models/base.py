from typing import Dict, Any, List, Literal
from enum import Enum
<<<<<<< HEAD
from langchain.chat_models import ChatOpenAI
from langchain.llms import Anthropic
=======
from langchain.chat_models import ChatOpenAI, AzureChatOpenAI
from langchain.llms import Anthropic, HuggingFaceEndpoint
>>>>>>> 2abb0c97
from langchain.schema import BaseLanguageModel
from langchain.callbacks.base import BaseCallbackManager
from pydantic import BaseModel

from .providers.replicate import ReplicateFix
from .providers.hugging_face import HuggingFaceHubFix, HuggingFaceEndpointFix
from .providers.banana import BananaFix


class ModelProvider(Enum):
    OpenAI = "OpenAI"
    AzureOpenAI = "AzureOpenAI"
    Replicate = "Replicate"
    Anthropic = "Anthropic"
    HuggingFace = "HuggingFace"
    Banana = "Banana"


class PromptPart(BaseModel):
    role: Literal["user", "system"]
    type: str
    content: str


class ModelConfig(BaseModel):
    # Provider is string and not ModelProvider because we deserialize it form request's JSON body
    provider: str
    prompt: List[PromptPart]
    args: Dict[str, Any]


def get_model(
    config: ModelConfig,
    callback_manager: BaseCallbackManager,
    streaming=True,
) -> BaseLanguageModel:
    match config.provider:
        case ModelProvider.Anthropic.value:
            return Anthropic(
                **config.args,
                verbose=True,
                streaming=True,
                callback_manager=callback_manager,
            )
        case ModelProvider.OpenAI.value:
            return ChatOpenAI(
                **config.args,
                request_timeout=3600,
                verbose=True,
                max_retries=10,
                streaming=True,
                callback_manager=callback_manager,
            )
        case ModelProvider.AzureOpenAI.value:
            return AzureChatOpenAI(
                **config["args"],
                request_timeout=3600,
                verbose=True,
                streaming=True,
                callback_manager=callback_manager,
            )
        case ModelProvider.Replicate.value:
            return ReplicateFix(
                model=config.args["model"],
                replicate_api_token=config.args["replicate_api_token"],
                model_kwargs=config.args,
                verbose=True,
                callback_manager=callback_manager,
            )
        case ModelProvider.HuggingFace.value:
            if config.args.get("endpoint_url"):
                return HuggingFaceEndpointFix(
                    huggingfacehub_api_token=config.args["huggingfacehub_api_token"],
                    endpoint_url=config.args["endpoint_url"],
                    verbose=True,
                    model_kwargs={
                        **config.args,
                        "huggingfacehub_api_token": None,
                        "endpoint_url": None,
                    },
                    callback_manager=callback_manager,
                    task="text-generation",
                )
            elif config.args.get("repo_id"):
                return HuggingFaceHubFix(
                    huggingfacehub_api_token=config.args["huggingfacehub_api_token"],
                    repo_id=config.args["repo_id"],
                    model_kwargs={
                        **config.args,
                        "huggingfacehub_api_token": None,
                        "repo_id": None,
                    },
                    verbose=True,
                    callback_manager=callback_manager,
                )  # type: ignore
            raise ValueError(
                f"Missing endpoint_url or repo_id for the HuggingFace integration."
            )
        case ModelProvider.Banana.value:
            return BananaFix(
                model_key=config.args["model_key"],
                banana_api_key=config.args["banana_api_key"],
                model_kwargs=config.args,
                verbose=True,
                callback_manager=callback_manager,
            )
        case _:
            raise ValueError(f"Provider {config.provider} no found.")<|MERGE_RESOLUTION|>--- conflicted
+++ resolved
@@ -1,12 +1,7 @@
 from typing import Dict, Any, List, Literal
 from enum import Enum
-<<<<<<< HEAD
-from langchain.chat_models import ChatOpenAI
+from langchain.chat_models import ChatOpenAI, AzureChatOpenAI
 from langchain.llms import Anthropic
-=======
-from langchain.chat_models import ChatOpenAI, AzureChatOpenAI
-from langchain.llms import Anthropic, HuggingFaceEndpoint
->>>>>>> 2abb0c97
 from langchain.schema import BaseLanguageModel
 from langchain.callbacks.base import BaseCallbackManager
 from pydantic import BaseModel
@@ -62,7 +57,7 @@
             )
         case ModelProvider.AzureOpenAI.value:
             return AzureChatOpenAI(
-                **config["args"],
+                **config.args,
                 request_timeout=3600,
                 verbose=True,
                 streaming=True,
