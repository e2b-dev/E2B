--- conflicted
+++ resolved
@@ -14,11 +14,7 @@
   log: logUpload,
   selectedLogFile,
 }: Props) {
-<<<<<<< HEAD
-  const fetchLogDirContent = useCallback<(dirpath: string) => (FileInfo & { id?: string, logUploadID: string })[]>(dirpath => {
-=======
-  const fetchLogDirContent = useCallback<(dirpath: string) => (FileInfo & { href?: any })[]>(dirpath => {
->>>>>>> 81e79686
+  const fetchLogDirContent = useCallback<(dirpath: string) => (FileInfo & { id?: string, logUploadID: string, href?: any })[]>(dirpath => {
     const currentDir = dirpath.slice(1)
     const childFiles = logUpload
       .log_files
@@ -52,11 +48,9 @@
       ...childFiles.map(f => ({
         name: f.filename,
         isDir: false,
-<<<<<<< HEAD
         id: f.id,
         tags: [],
         logUploadID: logUpload.id,
-=======
         href: {
           pathname: '/',
           query: {
@@ -64,7 +58,6 @@
             logFileID: f.id,
           },
         },
->>>>>>> 81e79686
       })),
       ...Array.from(childDirs).map(dir => ({
         name: dir,
