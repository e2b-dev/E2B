openapi: 3.0.0
info:
  version: 0.1.0
  title: E2B API

servers:
  - url: https://api.e2b.dev

components:
  securitySchemes:
    ApiKeyAuth:
      type: apiKey
      in: header
      name: X-API-Key
    AccessTokenAuth:
      type: http
      scheme: bearer
      bearerFormat: access_token
    # Generated code uses security schemas in the alphabetical order.
    # In order to check first the token, and then the team (so we can already use the user),
    # there is a 1 and 2 present in the names of the security schemas.
    Supabase1TokenAuth:
      type: apiKey
      in: header
      name: X-Supabase-Token
    Supabase2TeamAuth:
      type: apiKey
      in: header
      name: X-Supabase-Team
    AdminTokenAuth:
      type: apiKey
      in: header
      name: X-Admin-Token

  parameters:
    templateID:
      name: templateID
      in: path
      required: true
      schema:
        type: string
    buildID:
      name: buildID
      in: path
      required: true
      schema:
        type: string
    sandboxID:
      name: sandboxID
      in: path
      required: true
      schema:
        type: string
    nodeID:
      name: nodeID
      in: path
      required: true
      schema:
        type: string
    apiKeyID:
      name: apiKeyID
      in: path
      required: true
      schema:
        type: string
    accessTokenID:
      name: accessTokenID
      in: path
      required: true
      schema:
        type: string

  responses:
    "400":
      description: Bad request
      content:
        application/json:
          schema:
            $ref: "#/components/schemas/Error"
    "401":
      description: Authentication error
      content:
        application/json:
          schema:
            $ref: "#/components/schemas/Error"
    "404":
      description: Not found
      content:
        application/json:
          schema:
            $ref: "#/components/schemas/Error"
    "409":
      description: Conflict
      content:
        application/json:
          schema:
            $ref: "#/components/schemas/Error"
    "500":
      description: Server error
      content:
        application/json:
          schema:
            $ref: "#/components/schemas/Error"

  schemas:
    Team:
      required:
        - teamID
        - name
        - apiKey
        - isDefault
      properties:
        teamID:
          type: string
          description: Identifier of the team
        name:
          type: string
          description: Name of the team
        apiKey:
          type: string
          description: API key for the team
        isDefault:
          type: boolean
          description: Whether the team is the default team

    TeamUser:
      required:
        - id
        - email
      properties:
        id:
          type: string
          format: uuid
          description: Identifier of the user
        email:
          type: string
          description: Email of the user

    TemplateUpdateRequest:
      properties:
        public:
          type: boolean
          description: Whether the template is public or only accessible by the team

    CPUCount:
      type: integer
      format: int32
      minimum: 1
      maximum: 8
      description: CPU cores for the sandbox

    MemoryMB:
      type: integer
      format: int32
      minimum: 128
      maximum: 8192
      description: Memory for the sandbox in MB

    SandboxMetadata:
      additionalProperties:
        type: string
        description: Metadata of the sandbox

    EnvVars:
      additionalProperties:
        type: string
        description: Environment variables for the sandbox

    SandboxLog:
      description: Log entry with timestamp and line
      required:
        - timestamp
        - line
      properties:
        timestamp:
          type: string
          format: date-time
          description: Timestamp of the log entry
        line:
          type: string
          description: Log line content

    SandboxLogs:
      required:
        - logs
      properties:
        logs:
          description: Logs of the sandbox
          type: array
          items:
            $ref: "#/components/schemas/SandboxLog"

    SandboxMetric:
      description: Metric entry with timestamp and line
      required:
        - timestamp
        - cpuCount
        - cpuUsedPct
        - memUsedMiB
        - memTotalMiB
      properties:
        timestamp:
          type: string
          format: date-time
          description: Timestamp of the metric entry
        cpuCount:
          type: integer
          format: int32
          description: Number of CPU cores
        cpuUsedPct:
          type: number
          format: float
          description: CPU usage percentage
        memUsedMiB:
          type: integer
          format: int64
          description: Memory used in MiB
        memTotalMiB:
          type: integer
          format: int64
          description: Total memory in MiB

    Sandbox:
      required:
        - templateID
        - sandboxID
        - clientID
        - envdVersion
      properties:
        templateID:
          type: string
          description: Identifier of the template from which is the sandbox created
        sandboxID:
          type: string
          description: Identifier of the sandbox
        alias:
          type: string
          description: Alias of the template
        clientID:
          type: string
          description: Identifier of the client
        envdVersion:
          type: string
          description: Version of the envd running in the sandbox

    RunningSandbox:
      required:
        - templateID
        - sandboxID
        - clientID
        - startedAt
        - cpuCount
        - memoryMB
        - endAt
      properties:
        templateID:
          type: string
          description: Identifier of the template from which is the sandbox created
        alias:
          type: string
          description: Alias of the template
        sandboxID:
          type: string
          description: Identifier of the sandbox
        clientID:
          type: string
          description: Identifier of the client
        startedAt:
          type: string
          format: date-time
          description: Time when the sandbox was started
        endAt:
          type: string
          format: date-time
          description: Time when the sandbox will expire
        cpuCount:
          $ref: "#/components/schemas/CPUCount"
        memoryMB:
          $ref: "#/components/schemas/MemoryMB"
        metadata:
          $ref: "#/components/schemas/SandboxMetadata"

    RunningSandboxWithMetrics:
      required:
        - templateID
        - sandboxID
        - clientID
        - startedAt
        - cpuCount
        - memoryMB
        - endAt
      properties:
        templateID:
          type: string
          description: Identifier of the template from which is the sandbox created
        alias:
          type: string
          description: Alias of the template
        sandboxID:
          type: string
          description: Identifier of the sandbox
        clientID:
          type: string
          description: Identifier of the client
        startedAt:
          type: string
          format: date-time
          description: Time when the sandbox was started
        endAt:
          type: string
          format: date-time
          description: Time when the sandbox will expire
        cpuCount:
          $ref: "#/components/schemas/CPUCount"
        memoryMB:
          $ref: "#/components/schemas/MemoryMB"
        metadata:
          $ref: "#/components/schemas/SandboxMetadata"
        metrics:
          type: array
          items:
            $ref: "#/components/schemas/SandboxMetric"

    NewSandbox:
      required:
        - templateID
      properties:
        templateID:
          type: string
          description: Identifier of the required template
        timeout:
          type: integer
          format: int32
          minimum: 0
          default: 15
          description: Time to live for the sandbox in seconds.
        autoPause:
          type: boolean
          default: false
          description: Automatically pauses the sandbox after the timeout
        metadata:
          $ref: "#/components/schemas/SandboxMetadata"
        envVars:
          $ref: "#/components/schemas/EnvVars"

    ResumedSandbox:
      properties:
        timeout:
          type: integer
          format: int32
          minimum: 0
          default: 15
          description: Time to live for the sandbox in seconds.
        autoPause:
          type: boolean
          default: false
          description: Automatically pauses the sandbox after the timeout

    Template:
      required:
        - templateID
        - buildID
        - cpuCount
        - memoryMB
        - public
        - createdAt
        - updatedAt
        - createdBy
        - lastSpawnedAt
        - spawnCount
        - buildCount
      properties:
        templateID:
          type: string
          description: Identifier of the template
        buildID:
          type: string
          description: Identifier of the last successful build for given template
        cpuCount:
          $ref: "#/components/schemas/CPUCount"
        memoryMB:
          $ref: "#/components/schemas/MemoryMB"
        public:
          type: boolean
          description: Whether the template is public or only accessible by the team
        aliases:
          type: array
          description: Aliases of the template
          items:
            type: string
        createdAt:
          type: string
          format: date-time
          description: Time when the template was created
        updatedAt:
          type: string
          format: date-time
          description: Time when the template was last updated
        createdBy:
          allOf:
            - $ref: "#/components/schemas/TeamUser"
          nullable: true
        lastSpawnedAt:
          type: string
          format: date-time
          description: Time when the template was last used
        spawnCount:
          type: integer
          format: int64
          description: Number of times the template was used
        buildCount:
          type: integer
          format: int32
          description: Number of times the template was built

    TemplateBuildRequest:
      required:
        - dockerfile
      properties:
        alias:
          description: Alias of the template
          type: string
        dockerfile:
          description: Dockerfile for the template
          type: string
        teamID:
          type: string
          description: Identifier of the team
        startCmd:
          description: Start command to execute in the template after the build
          type: string
        cpuCount:
          $ref: "#/components/schemas/CPUCount"
        memoryMB:
          $ref: "#/components/schemas/MemoryMB"

    TemplateBuild:
      required:
        - templateID
        - buildID
        - status
        - logs
      properties:
        logs:
          default: []
          description: Build logs
          type: array
          items:
            type: string
        templateID:
          type: string
          description: Identifier of the template
        buildID:
          type: string
          description: Identifier of the build
        status:
          type: string
          description: Status of the template
          enum:
            - building
            - waiting
            - ready
            - error

    NodeStatus:
      type: string
      description: Status of the node
      enum:
        - ready
        - draining
        - connecting
        - unhealthy

    NodeStatusChange:
      required:
        - status
      properties:
        status:
          $ref: "#/components/schemas/NodeStatus"

    Node:
      required:
        - nodeID
        - status
        - sandboxCount
        - allocatedCPU
        - allocatedMemoryMiB
        - createFails
        - sandboxStartingCount
      properties:
        nodeID:
          type: string
          description: Identifier of the node
        status:
          $ref: "#/components/schemas/NodeStatus"
        sandboxCount:
          type: integer
          format: int32
          description: Number of sandboxes running on the node
        allocatedCPU:
          type: integer
          format: int32
          description: Number of allocated CPU cores
        allocatedMemoryMiB:
          type: integer
          format: int32
          description: Amount of allocated memory in MiB
        createFails:
          type: integer
          format: uint64
          description: Number of sandbox create fails
        sandboxStartingCount:
          type: integer
          format: int
          description: Number of starting Sandboxes

    NodeDetail:
      required:
        - nodeID
        - status
        - sandboxes
        - cachedBuilds
        - createFails
      properties:
        nodeID:
          type: string
          description: Identifier of the node
        status:
          $ref: "#/components/schemas/NodeStatus"
        sandboxes:
          type: array
          description: List of sandboxes running on the node
          items:
            $ref: "#/components/schemas/RunningSandbox"
        cachedBuilds:
          type: array
          description: List of cached builds id on the node
          items:
            type: string
        createFails:
          type: integer
          format: uint64
          description: Number of sandbox create fails

    CreatedAccessToken:
      required:
        - id
        - name
        - token
        - tokenMask
        - createdAt
      properties:
        id:
          type: string
          format: uuid
          description: Identifier of the access token
        name:
          type: string
          description: Name of the access token
        token:
          type: string
          description: Raw value of the access token
        tokenMask:
          type: string
          description: Mask of the access token
        createdAt:
          type: string
          format: date-time
          description: Timestamp of access token creation

    NewAccessToken:
      required:
        - name
      properties:
        name:
          type: string
          description: Name of the access token

    TeamAPIKey:
      required:
        - id
        - name
        - keyMask
        - createdAt
        - createdBy
        - lastUsed
      properties:
        id:
          type: string
          format: uuid
          description: Identifier of the API key
        name:
          type: string
          description: Name of the API key
        keyMask:
          type: string
          description: Mask of the API key
        createdAt:
          type: string
          format: date-time
          description: Timestamp of API key creation
        createdBy:
          allOf:
            - $ref: "#/components/schemas/TeamUser"
          nullable: true
        lastUsed:
          type: string
          format: date-time
          description: Last time this API key was used
          nullable: true

    CreatedTeamAPIKey:
      required:
        - id
        - name
        - key
        - keyMask
        - createdAt
        - createdBy
        - lastUsed
      properties:
        id:
          type: string
          format: uuid
          description: Identifier of the API key
        name:
          type: string
          description: Name of the API key
        key:
          type: string
          description: Raw value of the API key
        keyMask:
          type: string
          description: Mask of the API key
        createdAt:
          type: string
          format: date-time
          description: Timestamp of API key creation
        createdBy:
          allOf:
            - $ref: "#/components/schemas/TeamUser"
          nullable: true
        lastUsed:
          type: string
          format: date-time
          description: Last time this API key was used
          nullable: true

    NewTeamAPIKey:
      required:
        - name
      properties:
        name:
          type: string
          description: Name of the API key

    UpdateTeamAPIKey:
      required:
        - name
      properties:
        name:
          type: string
          description: New name for the API key

    Error:
      required:
        - code
        - message
      properties:
        code:
          type: integer
          format: int32
          description: Error code
        message:
          type: string
          description: Error

tags:
  - name: templates
  - name: sandboxes
  - name: auth
  - name: access-tokens
  - name: api-keys

paths:
  /health:
    get:
      description: Health check
      responses:
        "200":
          description: Request was successful
        "401":
          $ref: "#/components/responses/401"

  /teams:
    get:
      description: List all teams
      tags: [auth]
      security:
        - AccessTokenAuth: []
        - Supabase1TokenAuth: []
      responses:
        "200":
          description: Successfully returned all teams
          content:
            application/json:
              schema:
                type: array
                items:
                  allOf:
                    - $ref: "#/components/schemas/Team"
        "401":
          $ref: "#/components/responses/401"
        "500":
          $ref: "#/components/responses/500"

  /sandboxes:
    get:
      description: List all running sandboxes
      tags: [sandboxes]
      security:
        - ApiKeyAuth: []
        - Supabase1TokenAuth: []
          Supabase2TeamAuth: []
      parameters:
        - name: metadata
          in: query
          description: Metadata query used to filter the sandboxes (e.g. "user=abc&app=prod"). Each key and values must be URL encoded.
          required: false
          schema:
            type: string
      responses:
        "200":
          description: Successfully returned all running sandboxes
          content:
            application/json:
              schema:
                type: array
                items:
                  allOf:
                    - $ref: "#/components/schemas/RunningSandbox"
        "401":
          $ref: "#/components/responses/401"
        "400":
          $ref: "#/components/responses/400"
        "500":
          $ref: "#/components/responses/500"
    post:
      description: Create a sandbox from the template
      tags: [sandboxes]
      security:
        - ApiKeyAuth: []
        - Supabase1TokenAuth: []
          Supabase2TeamAuth: []
      requestBody:
        required: true
        content:
          application/json:
            schema:
              $ref: "#/components/schemas/NewSandbox"
      responses:
        "201":
          description: The sandbox was created successfully
          content:
            application/json:
              schema:
                $ref: "#/components/schemas/Sandbox"
        "401":
          $ref: "#/components/responses/401"
        "400":
          $ref: "#/components/responses/400"
        "500":
          $ref: "#/components/responses/500"

  /sandboxes/metrics:
    get:
      description: List all running sandboxes with metrics
      tags: [sandboxes]
      security:
        - ApiKeyAuth: []
      parameters:
        - name: metadata
          in: query
          description: Metadata query used to filter the sandboxes (e.g. "user=abc&app=prod"). Each key and values must be URL encoded.
          required: false
          schema:
            type: string
      responses:
        "200":
          description: Successfully returned all running sandboxes with metrics
          content:
            application/json:
              schema:
                type: array
                items:
                  allOf:
                    - $ref: "#/components/schemas/RunningSandboxWithMetrics"
        "401":
          $ref: "#/components/responses/401"
        "400":
          $ref: "#/components/responses/400"
        "500":
          $ref: "#/components/responses/500"

  /sandboxes/{sandboxID}/logs:
    get:
      description: Get sandbox logs
      tags: [sandboxes]
      security:
        - ApiKeyAuth: []
        - Supabase1TokenAuth: []
          Supabase2TeamAuth: []
      parameters:
        - $ref: "#/components/parameters/sandboxID"
        - in: query
          name: start
          schema:
            type: integer
            format: int64
            minimum: 0
          description: Starting timestamp of the logs that should be returned in milliseconds
        - in: query
          name: limit
          schema:
            default: 1000
            format: int32
            minimum: 0
            type: integer
          description: Maximum number of logs that should be returned
      responses:
        "200":
          description: Successfully returned the sandbox logs
          content:
            application/json:
              schema:
                $ref: "#/components/schemas/SandboxLogs"
        "404":
          $ref: "#/components/responses/404"
        "401":
          $ref: "#/components/responses/401"
        "500":
          $ref: "#/components/responses/500"

  /sandboxes/{sandboxID}/metrics:
    get:
      description: Get sandbox metrics
      tags: [sandboxes]
      security:
        - ApiKeyAuth: []
        - Supabase1TokenAuth: []
          Supabase2TeamAuth: []
      parameters:
        - $ref: "#/components/parameters/sandboxID"
      responses:
        "200":
          description: Successfully returned the sandbox metrics
          content:
            application/json:
              schema:
                type: array
                items:
                  $ref: "#/components/schemas/SandboxMetric"
        "404":
          $ref: "#/components/responses/404"
        "401":
          $ref: "#/components/responses/401"
        "500":
          $ref: "#/components/responses/500"


  /sandboxes/{sandboxID}:
    get:
      description: Get a sandbox by id
      tags: [sandboxes]
      security:
        - ApiKeyAuth: []
        - Supabase1TokenAuth: []
          Supabase2TeamAuth: []
      parameters:
        - $ref: "#/components/parameters/sandboxID"
      responses:
        "200":
          description: Successfully returned the sandbox
          content:
            application/json:
              schema:
                $ref: "#/components/schemas/RunningSandbox"
        "404":
          $ref: "#/components/responses/404"
        "401":
          $ref: "#/components/responses/401"
        "500":
          $ref: "#/components/responses/500"

    delete:
      description: Kill a sandbox
      tags: [sandboxes]
      security:
        - ApiKeyAuth: []
        - Supabase1TokenAuth: []
          Supabase2TeamAuth: []
      parameters:
        - $ref: "#/components/parameters/sandboxID"
      responses:
        "204":
          description: The sandbox was killed successfully
        "404":
          $ref: "#/components/responses/404"
        "401":
          $ref: "#/components/responses/401"
        "500":
          $ref: "#/components/responses/500"

  # TODO: Pause and resume might be exposed as POST /sandboxes/{sandboxID}/snapshot and then POST /sandboxes with specified snapshotting setup
  /sandboxes/{sandboxID}/pause:
    post:
      description: Pause the sandbox
      tags: [sandboxes]
      security:
        - ApiKeyAuth: []
<<<<<<< HEAD
=======
        - Supabase1TokenAuth: []
          Supabase2TeamAuth: []
>>>>>>> 6ac98dbe
      parameters:
        - $ref: "#/components/parameters/sandboxID"
      responses:
        "204":
          description: The sandbox was paused successfully and can be resumed
        "409":
          $ref: "#/components/responses/409"
        "404":
          $ref: "#/components/responses/404"
        "401":
          $ref: "#/components/responses/401"
        "500":
          $ref: "#/components/responses/500"

  /sandboxes/{sandboxID}/resume:
    post:
      description: Resume the sandbox
      tags: [sandboxes]
      security:
        - ApiKeyAuth: []
<<<<<<< HEAD
=======
        - Supabase1TokenAuth: []
          Supabase2TeamAuth: []
>>>>>>> 6ac98dbe
      parameters:
        - $ref: "#/components/parameters/sandboxID"
      requestBody:
        required: true
        content:
          application/json:
            schema:
              $ref: "#/components/schemas/ResumedSandbox"
      responses:
        "201":
          description: The sandbox was resumed successfully
          content:
            application/json:
              schema:
                $ref: "#/components/schemas/Sandbox"
        "409":
          $ref: "#/components/responses/409"
        "404":
          $ref: "#/components/responses/404"
        "401":
          $ref: "#/components/responses/401"
        "500":
          $ref: "#/components/responses/500"

  /sandboxes/{sandboxID}/timeout:
    post:
      description: Set the timeout for the sandbox. The sandbox will expire x seconds from the time of the request. Calling this method multiple times overwrites the TTL, each time using the current timestamp as the starting point to measure the timeout duration.
      security:
        - ApiKeyAuth: []
        - Supabase1TokenAuth: []
          Supabase2TeamAuth: []
      tags: [sandboxes]
      requestBody:
        content:
          application/json:
            schema:
              type: object
              required:
                - timeout
              properties:
                timeout:
                  description: Timeout in seconds from the current time after which the sandbox should expire
                  type: integer
                  format: int32
                  minimum: 0
      parameters:
        - $ref: "#/components/parameters/sandboxID"
      responses:
        "204":
          description: Successfully set the sandbox timeout
        "401":
          $ref: "#/components/responses/401"
        "404":
          $ref: "#/components/responses/404"
        "500":
          $ref: "#/components/responses/500"

  /sandboxes/{sandboxID}/refreshes:
    post:
      description: Refresh the sandbox extending its time to live
      security:
        - ApiKeyAuth: []
        - Supabase1TokenAuth: []
          Supabase2TeamAuth: []
      tags: [sandboxes]
      requestBody:
        content:
          application/json:
            schema:
              type: object
              properties:
                duration:
                  description: Duration for which the sandbox should be kept alive in seconds
                  type: integer
                  maximum: 3600 # 1 hour
                  minimum: 0
      parameters:
        - $ref: "#/components/parameters/sandboxID"
      responses:
        "204":
          description: Successfully refreshed the sandbox
        "401":
          $ref: "#/components/responses/401"
        "404":
          $ref: "#/components/responses/404"

  /templates:
    get:
      description: List all templates
      tags: [templates]
      security:
        - AccessTokenAuth: []
        - Supabase1TokenAuth: []
      parameters:
        - in: query
          required: false
          name: teamID
          schema:
            type: string
            description: Identifier of the team
      responses:
        "200":
          description: Successfully returned all templates
          content:
            application/json:
              schema:
                type: array
                items:
                  allOf:
                    - $ref: "#/components/schemas/Template"
        "401":
          $ref: "#/components/responses/401"
        "500":
          $ref: "#/components/responses/500"
    post:
      description: Create a new template
      tags: [templates]
      security:
        - AccessTokenAuth: []
        - Supabase1TokenAuth: []
      requestBody:
        required: true
        content:
          application/json:
            schema:
              $ref: "#/components/schemas/TemplateBuildRequest"

      responses:
        "202":
          description: The build was accepted
          content:
            application/json:
              schema:
                $ref: "#/components/schemas/Template"
        "401":
          $ref: "#/components/responses/401"
        "500":
          $ref: "#/components/responses/500"

  /templates/{templateID}:
    post:
      description: Rebuild an template
      tags: [templates]
      security:
        - AccessTokenAuth: []
        - Supabase1TokenAuth: []
      parameters:
        - $ref: "#/components/parameters/templateID"
      requestBody:
        required: true
        content:
          application/json:
            schema:
              $ref: "#/components/schemas/TemplateBuildRequest"

      responses:
        "202":
          description: The build was accepted
          content:
            application/json:
              schema:
                $ref: "#/components/schemas/Template"
        "401":
          $ref: "#/components/responses/401"
        "500":
          $ref: "#/components/responses/500"
    delete:
      description: Delete a template
      tags: [templates]
      security:
        - AccessTokenAuth: []
        - Supabase1TokenAuth: []
      parameters:
        - $ref: "#/components/parameters/templateID"
      responses:
        "204":
          description: The template was deleted successfully
        "401":
          $ref: "#/components/responses/401"
        "500":
          $ref: "#/components/responses/500"
    patch:
      description: Update template
      tags: [templates]
      security:
        - AccessTokenAuth: []
        - Supabase1TokenAuth: []
      parameters:
        - $ref: "#/components/parameters/templateID"
      requestBody:
        required: true
        content:
          application/json:
            schema:
              $ref: "#/components/schemas/TemplateUpdateRequest"
      responses:
        "200":
          description: The template was updated successfully
        "400":
          $ref: "#/components/responses/400"
        "401":
          $ref: "#/components/responses/401"
        "500":
          $ref: "#/components/responses/500"

  /templates/{templateID}/builds/{buildID}:
    post:
      description: Start the build
      tags: [templates]
      security:
        - AccessTokenAuth: []
        - Supabase1TokenAuth: []
      parameters:
        - $ref: "#/components/parameters/templateID"
        - $ref: "#/components/parameters/buildID"
      responses:
        "202":
          description: The build has started
        "401":
          $ref: "#/components/responses/401"
        "500":
          $ref: "#/components/responses/500"

  /templates/{templateID}/builds/{buildID}/status:
    get:
      description: Get template build info
      tags: [templates]
      security:
        - AccessTokenAuth: []
        - Supabase1TokenAuth: []
      parameters:
        - $ref: "#/components/parameters/templateID"
        - $ref: "#/components/parameters/buildID"
        - in: query
          name: logsOffset
          schema:
            default: 0
            type: integer
            format: int32
            minimum: 0
          description: Index of the starting build log that should be returned with the template
      responses:
        "200":
          description: Successfully returned the template
          content:
            application/json:
              schema:
                $ref: "#/components/schemas/TemplateBuild"
        "401":
          $ref: "#/components/responses/401"
        "404":
          $ref: "#/components/responses/404"
        "500":
          $ref: "#/components/responses/500"

  /nodes:
    get:
      description: List all nodes
      tags: [admin]
      security:
        - AdminTokenAuth: []
      responses:
        "200":
          description: Successfully returned all nodes
          content:
            application/json:
              schema:
                type: array
                items:
                  allOf:
                    - $ref: "#/components/schemas/Node"
        "401":
          $ref: "#/components/responses/401"
        "500":
          $ref: "#/components/responses/500"

  /nodes/{nodeID}:
    get:
      description: Get node info
      tags: [admin]
      security:
        - AdminTokenAuth: []
      parameters:
        - $ref: "#/components/parameters/nodeID"
      responses:
        "200":
          description: Successfully returned the node
          content:
            application/json:
              schema:
                $ref: "#/components/schemas/NodeDetail"
        "401":
          $ref: "#/components/responses/401"
        "404":
          $ref: "#/components/responses/404"
        "500":
          $ref: "#/components/responses/500"
    post:
      description: Change status of a node
      tags: [admin]
      security:
        - AdminTokenAuth: []
      parameters:
        - $ref: "#/components/parameters/nodeID"
      requestBody:
        content:
          application/json:
            schema:
              $ref: "#/components/schemas/NodeStatusChange"
      responses:
        "204":
          description: The node status was changed successfully
        "401":
          $ref: "#/components/responses/401"
        "404":
          $ref: "#/components/responses/404"
        "500":
          $ref: "#/components/responses/500"

  /access-tokens:
    post:
      description: Create a new access token
      tags: [access-tokens]
      security:
        - Supabase1TokenAuth: []
      requestBody:
        required: true
        content:
          application/json:
            schema:
              $ref: "#/components/schemas/NewAccessToken"
      responses:
        "201":
          description: Access token created successfully
          content:
            application/json:
              schema:
                $ref: "#/components/schemas/CreatedAccessToken"
        "401":
          $ref: "#/components/responses/401"
        "500":
          $ref: "#/components/responses/500"

  /access-tokens/{accessTokenID}:
    delete:
      description: Delete an access token
      tags: [access-tokens]
      security:
        - Supabase1TokenAuth: []
      parameters:
        - $ref: "#/components/parameters/accessTokenID"
      responses:
        "204":
          description: Access token deleted successfully
        "401":
          $ref: "#/components/responses/401"
        "404":
          $ref: "#/components/responses/404"
        "500":
          $ref: "#/components/responses/500"

  /api-keys:
    get:
      description: List all team API keys
      tags: [api-keys]
      security:
        - Supabase1TokenAuth: []
          Supabase2TeamAuth: []
      responses:
        "200":
          description: Successfully returned all team API keys
          content:
            application/json:
              schema:
                type: array
                items:
                  $ref: "#/components/schemas/TeamAPIKey"
        "401":
          $ref: "#/components/responses/401"
        "500":
          $ref: "#/components/responses/500"
    post:
      description: Create a new team API key
      tags: [api-keys]
      security:
        - Supabase1TokenAuth: []
          Supabase2TeamAuth: []
      requestBody:
        required: true
        content:
          application/json:
            schema:
              $ref: "#/components/schemas/NewTeamAPIKey"
      responses:
        "201":
          description: Team API key created successfully
          content:
            application/json:
              schema:
                $ref: "#/components/schemas/CreatedTeamAPIKey"
        "401":
          $ref: "#/components/responses/401"
        "500":
          $ref: "#/components/responses/500"

  /api-keys/{apiKeyID}:
    patch:
      description: Update a team API key
      tags: [api-keys]
      security:
        - Supabase1TokenAuth: []
          Supabase2TeamAuth: []
      parameters:
        - $ref: "#/components/parameters/apiKeyID"
      requestBody:
        required: true
        content:
          application/json:
            schema:
              $ref: "#/components/schemas/UpdateTeamAPIKey"
      responses:
        "200":
          description: Team API key updated successfully
        "401":
          $ref: "#/components/responses/401"
        "404":
          $ref: "#/components/responses/404"
        "500":
          $ref: "#/components/responses/500"
    delete:
      description: Delete a team API key
      tags: [api-keys]
      security:
        - Supabase1TokenAuth: []
          Supabase2TeamAuth: []
      parameters:
        - $ref: "#/components/parameters/apiKeyID"
      responses:
        "204":
          description: Team API key deleted successfully
        "401":
          $ref: "#/components/responses/401"
        "404":
          $ref: "#/components/responses/404"
        "500":
          $ref: "#/components/responses/500"<|MERGE_RESOLUTION|>--- conflicted
+++ resolved
@@ -95,6 +95,12 @@
         application/json:
           schema:
             $ref: "#/components/schemas/Error"
+    "409":
+      description: Conflict
+      content:
+        application/json:
+          schema:
+            $ref: "#/components/schemas/Error"
     "500":
       description: Server error
       content:
@@ -918,11 +924,8 @@
       tags: [sandboxes]
       security:
         - ApiKeyAuth: []
-<<<<<<< HEAD
-=======
         - Supabase1TokenAuth: []
           Supabase2TeamAuth: []
->>>>>>> 6ac98dbe
       parameters:
         - $ref: "#/components/parameters/sandboxID"
       responses:
@@ -943,11 +946,8 @@
       tags: [sandboxes]
       security:
         - ApiKeyAuth: []
-<<<<<<< HEAD
-=======
         - Supabase1TokenAuth: []
           Supabase2TeamAuth: []
->>>>>>> 6ac98dbe
       parameters:
         - $ref: "#/components/parameters/sandboxID"
       requestBody:
